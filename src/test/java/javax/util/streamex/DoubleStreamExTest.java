/*
 * Copyright 2015 Tagir Valeev
 * 
 * Licensed under the Apache License, Version 2.0 (the "License");
 * you may not use this file except in compliance with the License.
 * You may obtain a copy of the License at
 * 
 *     http://www.apache.org/licenses/LICENSE-2.0
 * 
 * Unless required by applicable law or agreed to in writing, software
 * distributed under the License is distributed on an "AS IS" BASIS,
 * WITHOUT WARRANTIES OR CONDITIONS OF ANY KIND, either express or implied.
 * See the License for the specific language governing permissions and
 * limitations under the License.
 */
package javax.util.streamex;

import java.util.ArrayList;
import java.util.Arrays;
import java.util.List;
import java.util.Map;
import java.util.OptionalDouble;
import java.util.PrimitiveIterator.OfDouble;
import java.util.Random;
import java.util.Spliterator;
import java.util.Spliterators;
import java.util.concurrent.atomic.AtomicInteger;
import java.util.function.DoubleBinaryOperator;
import java.util.function.DoubleFunction;
import java.util.function.DoubleToIntFunction;
import java.util.function.DoubleToLongFunction;
import java.util.function.DoubleUnaryOperator;
import java.util.function.Function;
import java.util.function.Supplier;
import java.util.stream.DoubleStream;
import java.util.stream.LongStream;

import org.junit.Test;

import static org.junit.Assert.*;

public class DoubleStreamExTest {
    @Test
    public void testCreate() {
        assertArrayEquals(new double[] {}, DoubleStreamEx.empty().toArray(), 0.0);
        // double check is intended
        assertArrayEquals(new double[] {}, DoubleStreamEx.empty().toArray(), 0.0);
        assertArrayEquals(new double[] { 1 }, DoubleStreamEx.of(1).toArray(), 0.0);
        assertArrayEquals(new double[] { 1 }, DoubleStreamEx.of(OptionalDouble.of(1)).toArray(), 0.0);
        assertArrayEquals(new double[] {}, DoubleStreamEx.of(OptionalDouble.empty()).toArray(), 0.0);
        assertArrayEquals(new double[] { 1, 2, 3 }, DoubleStreamEx.of(1, 2, 3).toArray(), 0.0);
        assertArrayEquals(new double[] { 4, 6 }, DoubleStreamEx.of(new double[] { 2, 4, 6, 8, 10 }, 1, 3).toArray(),
            0.0);
        assertArrayEquals(new double[] { 1, 2, 3 }, DoubleStreamEx.of(1.0f, 2.0f, 3.0f).toArray(), 0.0);
        assertArrayEquals(new double[] { 4, 6 }, DoubleStreamEx.of(new float[] { 2.0f, 4.0f, 6.0f, 8.0f, 10.0f }, 1, 3)
                .toArray(), 0.0);
        assertArrayEquals(new double[] { 1, 2, 3 }, DoubleStreamEx.of(DoubleStream.of(1, 2, 3)).toArray(), 0.0);
        assertArrayEquals(new double[] { 1, 2, 3 }, DoubleStreamEx.of(Arrays.asList(1.0, 2.0, 3.0)).toArray(), 0.0);
        assertArrayEquals(new double[] { 1, 2, 4, 8, 16 }, DoubleStreamEx.iterate(1, x -> x * 2).limit(5).toArray(),
            0.0);
        assertArrayEquals(new double[] { 1, 1, 1, 1 }, DoubleStreamEx.generate(() -> 1).limit(4).toArray(), 0.0);
        assertArrayEquals(new double[] { 1, 1, 1, 1 }, DoubleStreamEx.constant(1.0, 4).toArray(), 0.0);
        assertEquals(10, DoubleStreamEx.of(new Random(), 10).count());
        assertArrayEquals(DoubleStreamEx.of(new Random(1), 10).toArray(), DoubleStreamEx.of(new Random(1)).limit(10).toArray(), 0.0);
        assertTrue(DoubleStreamEx.of(new Random(), 100, 1, 10).allMatch(x -> x >= 1 && x < 10));
        assertArrayEquals(DoubleStreamEx.of(new Random(1), 100, 1, 10).toArray(),
            DoubleStreamEx.of(new Random(1), 1, 10).limit(100).toArray(), 0.0);

        DoubleStream stream = DoubleStreamEx.of(1, 2, 3);
        assertSame(stream, DoubleStreamEx.of(stream));

        assertArrayEquals(new double[] { 1, 5, 3 },
            DoubleStreamEx.of(Spliterators.spliterator(new double[] { 1, 5, 3 }, 0)).toArray(), 0.0);
    }

    @Test
    public void testBasics() {
        assertFalse(DoubleStreamEx.of(1).isParallel());
        assertTrue(DoubleStreamEx.of(1).parallel().isParallel());
        assertFalse(DoubleStreamEx.of(1).parallel().sequential().isParallel());
        AtomicInteger i = new AtomicInteger();
        try (DoubleStreamEx s = DoubleStreamEx.of(1).onClose(() -> i.incrementAndGet())) {
            assertEquals(1, s.count());
        }
        assertEquals(1, i.get());
        assertEquals(6, IntStreamEx.range(0, 4).asDoubleStream().sum(), 0);
        assertEquals(3, IntStreamEx.range(0, 4).asDoubleStream().max().getAsDouble(), 0);
        assertEquals(0, IntStreamEx.range(0, 4).asDoubleStream().min().getAsDouble(), 0);
        assertEquals(1.5, IntStreamEx.range(0, 4).asDoubleStream().average().getAsDouble(), 0.000001);
        assertEquals(4, IntStreamEx.range(0, 4).asDoubleStream().summaryStatistics().getCount());
        assertArrayEquals(new double[] { 1, 2, 3 },
            IntStreamEx.range(0, 5).asDoubleStream().skip(1).limit(3).toArray(), 0.0);
        assertArrayEquals(new double[] { 1, 2, 3 }, DoubleStreamEx.of(3, 1, 2).sorted().toArray(), 0.0);
        assertArrayEquals(new double[] { 1, 2, 3 }, DoubleStreamEx.of(1, 2, 1, 3, 2).distinct().toArray(), 0.0);
        assertArrayEquals(new int[] { 2, 4, 6 }, IntStreamEx.range(1, 4).asDoubleStream().mapToInt(x -> (int) x * 2)
                .toArray());
        assertArrayEquals(new long[] { 2, 4, 6 }, IntStreamEx.range(1, 4).asDoubleStream().mapToLong(x -> (long) x * 2)
                .toArray());
        assertArrayEquals(new double[] { 2, 4, 6 }, IntStreamEx.range(1, 4).asDoubleStream().map(x -> x * 2).toArray(),
            0.0);
        assertArrayEquals(new double[] { 1, 3 }, IntStreamEx.range(0, 5).asDoubleStream().filter(x -> x % 2 == 1)
                .toArray(), 0.0);
        assertEquals(6.0, DoubleStreamEx.of(1.0, 2.0, 3.0).reduce(Double::sum).getAsDouble(), 0.0);
        assertEquals(Long.MAX_VALUE, LongStreamEx.rangeClosed(1, Long.MAX_VALUE).asDoubleStream().spliterator()
                .getExactSizeIfKnown());

        assertArrayEquals(new double[] { 4, 2, 0, -2, -4 },
            DoubleStreamEx.zip(new double[] { 5, 4, 3, 2, 1 }, new double[] { 1, 2, 3, 4, 5 }, (a, b) -> a - b)
                    .toArray(), 0.0);
        assertEquals("1.0; 0.5; 0.25; 0.125", DoubleStreamEx.of(1.0, 0.5, 0.25, 0.125).mapToObj(String::valueOf)
                .joining("; "));
        List<Double> list = new ArrayList<>();
        DoubleStreamEx.of(1.0, 0.5, 0.25, 0.125).forEach(list::add);
        assertEquals(Arrays.asList(1.0, 0.5, 0.25, 0.125), list);
        list = new ArrayList<>();
        DoubleStreamEx.of(1.0, 0.5, 0.25, 0.125).parallel().forEachOrdered(list::add);
        assertEquals(Arrays.asList(1.0, 0.5, 0.25, 0.125), list);

        assertFalse(DoubleStreamEx.of(1.0, 2.0, 2.5).anyMatch(x -> x < 0.0));
        assertTrue(DoubleStreamEx.of(1.0, 2.0, 2.5).anyMatch(x -> x >= 2.5));
        assertEquals(5.0, DoubleStreamEx.of(1.0, 2.0, 2.5).reduce(1, (a, b) -> a * b), 0.0);

        assertTrue(DoubleStreamEx.of(1, 2, 3).spliterator().hasCharacteristics(Spliterator.ORDERED));
        assertFalse(DoubleStreamEx.of(1, 2, 3).unordered().spliterator().hasCharacteristics(Spliterator.ORDERED));
        
        OfDouble iterator = DoubleStreamEx.of(1.0, 2.0, 3.0).iterator();
        assertEquals(1.0, iterator.next(), 0.0);
        assertEquals(2.0, iterator.next(), 0.0);
        assertEquals(3.0, iterator.next(), 0.0);
        assertFalse(iterator.hasNext());
    }

    @Test
    public void testFlatMap() {
        assertArrayEquals(
            new int[] { 1, 5, 2, 3, 3, 2, 0, 9 },
            DoubleStreamEx
                    .of(1.5, 2.3, 3.2, 0.9)
                    .flatMapToInt(
                        x -> IntStreamEx.of((int) Math.floor(x), (int) (Math.round(10 * (x - Math.floor(x))))))
                    .toArray());
        assertEquals("1:.:5:2:2:.:3:3:.:2:0:.:9",
            DoubleStreamEx.of(1.5, 22.3, 3.2, 0.9).flatMapToObj(x -> StreamEx.split(String.valueOf(x), ""))
                    .joining(":"));
        
        assertArrayEquals(new double[] { 0.0, 0.0, 1.0, 0.0, 1.0, 2.0 },
            DoubleStreamEx.of(1, 2, 3).flatMap(x -> IntStreamEx.range((int) x).asDoubleStream()).toArray(), 0.0);
    }

    @Test
    public void testPrepend() {
        assertArrayEquals(new double[] { -1, 0, 1, 2, 3 }, DoubleStreamEx.of(1, 2, 3).prepend(-1, 0).toArray(), 0.0);
        assertArrayEquals(new double[] { -1, 0, 1, 2, 3 }, DoubleStreamEx.of(1, 2, 3).prepend(DoubleStream.of(-1, 0)).toArray(), 0.0);
        DoubleStreamEx s = DoubleStreamEx.of(1, 2, 3);
        assertSame(s, s.prepend());
    }

    @Test
    public void testAppend() {
        assertArrayEquals(new double[] { 1, 2, 3, 4, 5 }, DoubleStreamEx.of(1, 2, 3).append(4, 5).toArray(), 0.0);
        assertArrayEquals(new double[] { 1, 2, 3, 4, 5 }, DoubleStreamEx.of(1, 2, 3).append(DoubleStream.of(4, 5)).toArray(), 0.0);
        DoubleStreamEx s = DoubleStreamEx.of(1, 2, 3);
        assertSame(s, s.append());
    }

    @Test
    public void testRanges() {
        assertArrayEquals(new double[] { 5, 4, Double.POSITIVE_INFINITY },
            DoubleStreamEx.of(1, 5, 3, 4, -1, Double.POSITIVE_INFINITY).greater(3).toArray(), 0.0);
        assertArrayEquals(new double[] {},
            DoubleStreamEx.of(1, 5, 3, 4, -1, Double.POSITIVE_INFINITY).greater(Double.POSITIVE_INFINITY).toArray(),
            0.0);
        assertArrayEquals(new double[] { 5, 3, 4, Double.POSITIVE_INFINITY },
            DoubleStreamEx.of(1, 5, 3, 4, -1, Double.POSITIVE_INFINITY).atLeast(3).toArray(), 0.0);
        assertArrayEquals(new double[] { Double.POSITIVE_INFINITY },
            DoubleStreamEx.of(1, 5, 3, 4, -1, Double.POSITIVE_INFINITY).atLeast(Double.POSITIVE_INFINITY).toArray(),
            0.0);
        assertArrayEquals(new double[] { 1, -1 }, DoubleStreamEx.of(1, 5, 3, 4, -1, Double.POSITIVE_INFINITY).less(3)
                .toArray(), 0.0);
        assertArrayEquals(new double[] { 1, 3, -1 }, DoubleStreamEx.of(1, 5, 3, 4, -1, Double.POSITIVE_INFINITY)
                .atMost(3).toArray(), 0.0);
    }

    @Test
    public void testFind() {
        assertEquals(6.0, LongStreamEx.range(1, 10).asDoubleStream().findFirst(i -> i > 5).getAsDouble(), 0.0);
        assertFalse(LongStreamEx.range(1, 10).asDoubleStream().findAny(i -> i > 10).isPresent());
    }

    @Test
    public void testRemove() {
        assertArrayEquals(new double[] { 1, 2 }, DoubleStreamEx.of(1, 2, 3).remove(x -> x > 2).toArray(), 0.0);
    }

    @Test
    public void testSort() {
        assertArrayEquals(new double[] { 3, 2, 1 }, DoubleStreamEx.of(1, 2, 3).sortedByDouble(x -> -x).toArray(), 0.0);
        assertArrayEquals(
            new double[] { Double.POSITIVE_INFINITY, Double.MAX_VALUE, 1000, 1, Double.MIN_VALUE, 0, -0.0, -10,
                    -Double.MAX_VALUE, Double.NEGATIVE_INFINITY },
            DoubleStreamEx
                    .of(0, 1, 1000, -10, -Double.MAX_VALUE, Double.POSITIVE_INFINITY, Double.NEGATIVE_INFINITY,
                        Double.MAX_VALUE, -0.0, Double.MIN_VALUE).reverseSorted().toArray(), 0.0);
        assertArrayEquals(new double[] { 1, 10, 2, 21, 9 }, DoubleStreamEx.of(1, 10, 2, 9, 21)
                .sortedBy(String::valueOf).toArray(), 0.0);
    }

    @Test
    public void testMinMax() {
        assertFalse(DoubleStreamEx.empty().maxBy(Double::valueOf).isPresent());
        assertFalse(DoubleStreamEx.empty().maxByLong(x -> (long)x).isPresent());
        assertEquals(9,
            IntStreamEx.range(5, 12).asDoubleStream().max((a, b) -> String.valueOf(a).compareTo(String.valueOf(b)))
                    .getAsDouble(), 0.0);
        assertEquals(10,
            IntStreamEx.range(5, 12).asDoubleStream().min((a, b) -> String.valueOf(a).compareTo(String.valueOf(b)))
                    .getAsDouble(), 0.0);
        assertEquals(9, IntStreamEx.range(5, 12).asDoubleStream().maxBy(String::valueOf).getAsDouble(), 0.0);
        assertEquals(10, IntStreamEx.range(5, 12).asDoubleStream().minBy(String::valueOf).getAsDouble(), 0.0);
        assertEquals(5, IntStreamEx.range(5, 12).asDoubleStream().maxByDouble(x -> 1.0 / x).getAsDouble(), 0.0);
        assertEquals(11, IntStreamEx.range(5, 12).asDoubleStream().minByDouble(x -> 1.0 / x).getAsDouble(), 0.0);
        assertEquals(29.0, DoubleStreamEx.of(15, 8, 31, 47, 19, 29).maxByInt(x -> (int) (x % 10 * 10 + x / 10))
                .getAsDouble(), 0.0);
        assertEquals(31.0, DoubleStreamEx.of(15, 8, 31, 47, 19, 29).minByInt(x -> (int) (x % 10 * 10 + x / 10))
                .getAsDouble(), 0.0);
        assertEquals(29.0, DoubleStreamEx.of(15, 8, 31, 47, 19, 29).maxByLong(x -> (long) (x % 10 * 10 + x / 10))
                .getAsDouble(), 0.0);
        assertEquals(31.0, DoubleStreamEx.of(15, 8, 31, 47, 19, 29).minByLong(x -> (long) (x % 10 * 10 + x / 10))
                .getAsDouble(), 0.0);

        Supplier<DoubleStreamEx> s = () -> DoubleStreamEx.of(1, 50, 120, 35, 130, 12, 0);
        DoubleToIntFunction intKey = x -> String.valueOf(x).length();
        DoubleToLongFunction longKey = x -> String.valueOf(x).length();
        DoubleUnaryOperator doubleKey = x -> String.valueOf(x).length();
        DoubleFunction<Integer> objKey = x -> String.valueOf(x).length();
        List<Function<DoubleStreamEx, OptionalDouble>> minFns = Arrays.asList(is -> is.minByInt(intKey), 
            is -> is.minByLong(longKey), is -> is.minByDouble(doubleKey), is -> is.minBy(objKey));
        List<Function<DoubleStreamEx, OptionalDouble>> maxFns = Arrays.asList(is -> is.maxByInt(intKey), 
            is -> is.maxByLong(longKey), is -> is.maxByDouble(doubleKey), is -> is.maxBy(objKey));
        minFns.forEach(fn -> assertEquals(1, fn.apply(s.get()).getAsDouble(), 0.0));
        minFns.forEach(fn -> assertEquals(1, fn.apply(s.get().parallel()).getAsDouble(), 0.0));
        maxFns.forEach(fn -> assertEquals(120, fn.apply(s.get()).getAsDouble(), 0.0));
        maxFns.forEach(fn -> assertEquals(120, fn.apply(s.get().parallel()).getAsDouble(), 0.0));
    }

    @Test
    public void testPairMap() {
        assertEquals(0, DoubleStreamEx.of().pairMap(Double::sum).count());
        assertEquals(0, DoubleStreamEx.of(1.0).pairMap(Double::sum).count());
        int[] data = new Random(1).ints(1000, 1, 1000).toArray();
        double[] expected = new double[data.length - 1];
        for (int i = 0; i < expected.length; i++)
            expected[i] = (data[i + 1] - data[i]) * 1.23;
        double[] result = IntStreamEx.of(data).parallel().asDoubleStream().pairMap((a, b) -> (b - a) * 1.23).toArray();
        assertArrayEquals(expected, result, 0.0);
        result = IntStreamEx.of(data).asDoubleStream().pairMap((a, b) -> (b - a) * 1.23).toArray();
        assertArrayEquals(expected, result, 0.0);
        assertEquals(984.0, IntStreamEx.of(data).asDoubleStream().parallel().pairMap((a, b) -> Math.abs(a - b)).max()
                .getAsDouble(), 0.0);
        assertArrayEquals(new double[] { 1.0, 1.0 },
            DoubleStreamEx.of(1.0, 2.0, 3.0).append().parallel().pairMap((a, b) -> b - a).toArray(), 0.0);

        assertArrayEquals(LongStreamEx.range(1, 100).asDoubleStream().toArray(),
            LongStreamEx.range(100).map(i -> i * (i + 1) / 2).append(LongStream.empty()).asDoubleStream().parallel()
                    .pairMap((a, b) -> b - a).toArray(), 0.0);
        assertArrayEquals(LongStreamEx.range(1, 100).asDoubleStream().toArray(),
            LongStreamEx.range(100).map(i -> i * (i + 1) / 2).prepend(LongStream.empty()).asDoubleStream().parallel()
                    .pairMap((a, b) -> b - a).toArray(), 0.0);

        assertEquals(1,
            LongStreamEx.range(1000).mapToDouble(x -> x * x).pairMap((a, b) -> b - a).pairMap((a, b) -> b - a)
                    .distinct().count());
    }

    @Test
    public void testToFloatArray() {
        float[] expected = new float[10000];
        for (int i = 0; i < expected.length; i++)
            expected[i] = i;
        assertArrayEquals(expected, IntStreamEx.range(0, 10000).asDoubleStream().toFloatArray(), 0.0f);
        assertArrayEquals(expected, IntStreamEx.range(0, 10000).asDoubleStream().parallel().toFloatArray(), 0.0f);
        assertArrayEquals(expected, IntStreamEx.range(0, 10000).asDoubleStream().greater(-1).toFloatArray(), 0.0f);
        assertArrayEquals(expected, IntStreamEx.range(0, 10000).asDoubleStream().parallel().greater(-1).toFloatArray(),
            0.0f);
    }

    @Test
    public void testJoining() {
        assertEquals("0.4,5.0,3.6,4.8", DoubleStreamEx.of(0.4, 5.0, 3.6, 4.8).joining(","));
        assertEquals("0.4,5.0,3.6,4.8", DoubleStreamEx.of(0.4, 5.0, 3.6, 4.8).parallel().joining(","));
        assertEquals("[0.4,5.0,3.6,4.8]", DoubleStreamEx.of(0.4, 5.0, 3.6, 4.8).joining(",", "[", "]"));
        assertEquals("[0.4,5.0,3.6,4.8]", DoubleStreamEx.of(0.4, 5.0, 3.6, 4.8).parallel().joining(",", "[", "]"));
    }

    @Test
    public void testMapToEntry() {
        Map<Integer, List<Double>> map = DoubleStreamEx.of(0.3, 0.5, 1.3, 0.7, 1.9, 2.1)
                .mapToEntry(x -> (int) x, x -> x).grouping();
        assertEquals(Arrays.asList(0.3, 0.5, 0.7), map.get(0));
        assertEquals(Arrays.asList(1.3, 1.9), map.get(1));
        assertEquals(Arrays.asList(2.1), map.get(2));
    }

    @Test
    public void testRecreate() {
        assertEquals(500,
            DoubleStreamEx.iterate(0, i -> i + 1).skipOrdered(1).greater(0).boxed().parallel().findAny(i -> i == 500)
                    .get(), 0.0);
        assertEquals(500,
            DoubleStreamEx.iterate(0, i -> i + 1).parallel().skipOrdered(1).greater(0).boxed().findAny(i -> i == 500)
                    .get(), 0.0);
    }
    
    @Test
    public void testTakeWhile() {
        assertArrayEquals(LongStreamEx.range(100).asDoubleStream().toArray(), DoubleStreamEx.iterate(0, i -> i+1).takeWhile(i -> i<100).toArray(), 0.0);
        assertEquals(0, DoubleStreamEx.iterate(0, i -> i+1).takeWhile(i -> i<0).count());
        assertEquals(1, DoubleStreamEx.of(1, 3, 2).takeWhile(i -> i<3).count());
        assertEquals(3, DoubleStreamEx.of(1, 2, 3).takeWhile(i -> i<100).count());
    }
    
    @Test
    public void testDropWhile() {
        assertArrayEquals(new double[] {5,6,7,8,9,10,11,12,13,14}, LongStreamEx.range(100).asDoubleStream().dropWhile(i -> i % 10 < 5).limit(10).toArray(), 0.0);
        assertEquals(100, LongStreamEx.range(100).asDoubleStream().sorted().dropWhile(i -> i % 10 < 0).count());
        assertEquals(0, LongStreamEx.range(100).asDoubleStream().dropWhile(i -> i % 10 < 10).count());
    }
    
    @Test
<<<<<<< HEAD
    public void testIndexOf() {
        assertEquals(11, LongStreamEx.range(50, 100).asDoubleStream().indexOf(x -> x > 60).getAsLong());
        assertFalse(LongStreamEx.range(50, 100).asDoubleStream().indexOf(x -> x < 0).isPresent());
        assertEquals(11, LongStreamEx.range(50, 100).asDoubleStream().parallel().indexOf(x -> x > 60).getAsLong());
        assertFalse(LongStreamEx.range(50, 100).asDoubleStream().parallel().indexOf(x -> x < 0).isPresent());
=======
    public void testFoldLeft() {
        // non-associative
        DoubleBinaryOperator accumulator = (x, y) -> (x + y) * (x + y);
        assertEquals(2322576, DoubleStreamEx.constant(3, 4).foldLeft(accumulator).orElse(-1), 0.0);
        assertEquals(2322576, DoubleStreamEx.constant(3, 4).parallel().foldLeft(accumulator).orElse(-1), 0.0);
        assertFalse(DoubleStreamEx.empty().foldLeft(accumulator).isPresent());
        assertEquals(144, DoubleStreamEx.of(1, 2, 3).foldLeft(0.0, accumulator), 144);
        assertEquals(144, DoubleStreamEx.of(1, 2, 3).parallel().foldLeft(0.0, accumulator), 144);
>>>>>>> 2f25c6e2
    }
}
<|MERGE_RESOLUTION|>--- conflicted
+++ resolved
@@ -1,347 +1,347 @@
-/*
- * Copyright 2015 Tagir Valeev
- * 
- * Licensed under the Apache License, Version 2.0 (the "License");
- * you may not use this file except in compliance with the License.
- * You may obtain a copy of the License at
- * 
- *     http://www.apache.org/licenses/LICENSE-2.0
- * 
- * Unless required by applicable law or agreed to in writing, software
- * distributed under the License is distributed on an "AS IS" BASIS,
- * WITHOUT WARRANTIES OR CONDITIONS OF ANY KIND, either express or implied.
- * See the License for the specific language governing permissions and
- * limitations under the License.
- */
-package javax.util.streamex;
-
-import java.util.ArrayList;
-import java.util.Arrays;
-import java.util.List;
-import java.util.Map;
-import java.util.OptionalDouble;
-import java.util.PrimitiveIterator.OfDouble;
-import java.util.Random;
-import java.util.Spliterator;
-import java.util.Spliterators;
-import java.util.concurrent.atomic.AtomicInteger;
-import java.util.function.DoubleBinaryOperator;
-import java.util.function.DoubleFunction;
-import java.util.function.DoubleToIntFunction;
-import java.util.function.DoubleToLongFunction;
-import java.util.function.DoubleUnaryOperator;
-import java.util.function.Function;
-import java.util.function.Supplier;
-import java.util.stream.DoubleStream;
-import java.util.stream.LongStream;
-
-import org.junit.Test;
-
-import static org.junit.Assert.*;
-
-public class DoubleStreamExTest {
-    @Test
-    public void testCreate() {
-        assertArrayEquals(new double[] {}, DoubleStreamEx.empty().toArray(), 0.0);
-        // double check is intended
-        assertArrayEquals(new double[] {}, DoubleStreamEx.empty().toArray(), 0.0);
-        assertArrayEquals(new double[] { 1 }, DoubleStreamEx.of(1).toArray(), 0.0);
-        assertArrayEquals(new double[] { 1 }, DoubleStreamEx.of(OptionalDouble.of(1)).toArray(), 0.0);
-        assertArrayEquals(new double[] {}, DoubleStreamEx.of(OptionalDouble.empty()).toArray(), 0.0);
-        assertArrayEquals(new double[] { 1, 2, 3 }, DoubleStreamEx.of(1, 2, 3).toArray(), 0.0);
-        assertArrayEquals(new double[] { 4, 6 }, DoubleStreamEx.of(new double[] { 2, 4, 6, 8, 10 }, 1, 3).toArray(),
-            0.0);
-        assertArrayEquals(new double[] { 1, 2, 3 }, DoubleStreamEx.of(1.0f, 2.0f, 3.0f).toArray(), 0.0);
-        assertArrayEquals(new double[] { 4, 6 }, DoubleStreamEx.of(new float[] { 2.0f, 4.0f, 6.0f, 8.0f, 10.0f }, 1, 3)
-                .toArray(), 0.0);
-        assertArrayEquals(new double[] { 1, 2, 3 }, DoubleStreamEx.of(DoubleStream.of(1, 2, 3)).toArray(), 0.0);
-        assertArrayEquals(new double[] { 1, 2, 3 }, DoubleStreamEx.of(Arrays.asList(1.0, 2.0, 3.0)).toArray(), 0.0);
-        assertArrayEquals(new double[] { 1, 2, 4, 8, 16 }, DoubleStreamEx.iterate(1, x -> x * 2).limit(5).toArray(),
-            0.0);
-        assertArrayEquals(new double[] { 1, 1, 1, 1 }, DoubleStreamEx.generate(() -> 1).limit(4).toArray(), 0.0);
-        assertArrayEquals(new double[] { 1, 1, 1, 1 }, DoubleStreamEx.constant(1.0, 4).toArray(), 0.0);
-        assertEquals(10, DoubleStreamEx.of(new Random(), 10).count());
-        assertArrayEquals(DoubleStreamEx.of(new Random(1), 10).toArray(), DoubleStreamEx.of(new Random(1)).limit(10).toArray(), 0.0);
-        assertTrue(DoubleStreamEx.of(new Random(), 100, 1, 10).allMatch(x -> x >= 1 && x < 10));
-        assertArrayEquals(DoubleStreamEx.of(new Random(1), 100, 1, 10).toArray(),
-            DoubleStreamEx.of(new Random(1), 1, 10).limit(100).toArray(), 0.0);
-
-        DoubleStream stream = DoubleStreamEx.of(1, 2, 3);
-        assertSame(stream, DoubleStreamEx.of(stream));
-
-        assertArrayEquals(new double[] { 1, 5, 3 },
-            DoubleStreamEx.of(Spliterators.spliterator(new double[] { 1, 5, 3 }, 0)).toArray(), 0.0);
-    }
-
-    @Test
-    public void testBasics() {
-        assertFalse(DoubleStreamEx.of(1).isParallel());
-        assertTrue(DoubleStreamEx.of(1).parallel().isParallel());
-        assertFalse(DoubleStreamEx.of(1).parallel().sequential().isParallel());
-        AtomicInteger i = new AtomicInteger();
-        try (DoubleStreamEx s = DoubleStreamEx.of(1).onClose(() -> i.incrementAndGet())) {
-            assertEquals(1, s.count());
-        }
-        assertEquals(1, i.get());
-        assertEquals(6, IntStreamEx.range(0, 4).asDoubleStream().sum(), 0);
-        assertEquals(3, IntStreamEx.range(0, 4).asDoubleStream().max().getAsDouble(), 0);
-        assertEquals(0, IntStreamEx.range(0, 4).asDoubleStream().min().getAsDouble(), 0);
-        assertEquals(1.5, IntStreamEx.range(0, 4).asDoubleStream().average().getAsDouble(), 0.000001);
-        assertEquals(4, IntStreamEx.range(0, 4).asDoubleStream().summaryStatistics().getCount());
-        assertArrayEquals(new double[] { 1, 2, 3 },
-            IntStreamEx.range(0, 5).asDoubleStream().skip(1).limit(3).toArray(), 0.0);
-        assertArrayEquals(new double[] { 1, 2, 3 }, DoubleStreamEx.of(3, 1, 2).sorted().toArray(), 0.0);
-        assertArrayEquals(new double[] { 1, 2, 3 }, DoubleStreamEx.of(1, 2, 1, 3, 2).distinct().toArray(), 0.0);
-        assertArrayEquals(new int[] { 2, 4, 6 }, IntStreamEx.range(1, 4).asDoubleStream().mapToInt(x -> (int) x * 2)
-                .toArray());
-        assertArrayEquals(new long[] { 2, 4, 6 }, IntStreamEx.range(1, 4).asDoubleStream().mapToLong(x -> (long) x * 2)
-                .toArray());
-        assertArrayEquals(new double[] { 2, 4, 6 }, IntStreamEx.range(1, 4).asDoubleStream().map(x -> x * 2).toArray(),
-            0.0);
-        assertArrayEquals(new double[] { 1, 3 }, IntStreamEx.range(0, 5).asDoubleStream().filter(x -> x % 2 == 1)
-                .toArray(), 0.0);
-        assertEquals(6.0, DoubleStreamEx.of(1.0, 2.0, 3.0).reduce(Double::sum).getAsDouble(), 0.0);
-        assertEquals(Long.MAX_VALUE, LongStreamEx.rangeClosed(1, Long.MAX_VALUE).asDoubleStream().spliterator()
-                .getExactSizeIfKnown());
-
-        assertArrayEquals(new double[] { 4, 2, 0, -2, -4 },
-            DoubleStreamEx.zip(new double[] { 5, 4, 3, 2, 1 }, new double[] { 1, 2, 3, 4, 5 }, (a, b) -> a - b)
-                    .toArray(), 0.0);
-        assertEquals("1.0; 0.5; 0.25; 0.125", DoubleStreamEx.of(1.0, 0.5, 0.25, 0.125).mapToObj(String::valueOf)
-                .joining("; "));
-        List<Double> list = new ArrayList<>();
-        DoubleStreamEx.of(1.0, 0.5, 0.25, 0.125).forEach(list::add);
-        assertEquals(Arrays.asList(1.0, 0.5, 0.25, 0.125), list);
-        list = new ArrayList<>();
-        DoubleStreamEx.of(1.0, 0.5, 0.25, 0.125).parallel().forEachOrdered(list::add);
-        assertEquals(Arrays.asList(1.0, 0.5, 0.25, 0.125), list);
-
-        assertFalse(DoubleStreamEx.of(1.0, 2.0, 2.5).anyMatch(x -> x < 0.0));
-        assertTrue(DoubleStreamEx.of(1.0, 2.0, 2.5).anyMatch(x -> x >= 2.5));
-        assertEquals(5.0, DoubleStreamEx.of(1.0, 2.0, 2.5).reduce(1, (a, b) -> a * b), 0.0);
-
-        assertTrue(DoubleStreamEx.of(1, 2, 3).spliterator().hasCharacteristics(Spliterator.ORDERED));
-        assertFalse(DoubleStreamEx.of(1, 2, 3).unordered().spliterator().hasCharacteristics(Spliterator.ORDERED));
-        
-        OfDouble iterator = DoubleStreamEx.of(1.0, 2.0, 3.0).iterator();
-        assertEquals(1.0, iterator.next(), 0.0);
-        assertEquals(2.0, iterator.next(), 0.0);
-        assertEquals(3.0, iterator.next(), 0.0);
-        assertFalse(iterator.hasNext());
-    }
-
-    @Test
-    public void testFlatMap() {
-        assertArrayEquals(
-            new int[] { 1, 5, 2, 3, 3, 2, 0, 9 },
-            DoubleStreamEx
-                    .of(1.5, 2.3, 3.2, 0.9)
-                    .flatMapToInt(
-                        x -> IntStreamEx.of((int) Math.floor(x), (int) (Math.round(10 * (x - Math.floor(x))))))
-                    .toArray());
-        assertEquals("1:.:5:2:2:.:3:3:.:2:0:.:9",
-            DoubleStreamEx.of(1.5, 22.3, 3.2, 0.9).flatMapToObj(x -> StreamEx.split(String.valueOf(x), ""))
-                    .joining(":"));
-        
-        assertArrayEquals(new double[] { 0.0, 0.0, 1.0, 0.0, 1.0, 2.0 },
-            DoubleStreamEx.of(1, 2, 3).flatMap(x -> IntStreamEx.range((int) x).asDoubleStream()).toArray(), 0.0);
-    }
-
-    @Test
-    public void testPrepend() {
-        assertArrayEquals(new double[] { -1, 0, 1, 2, 3 }, DoubleStreamEx.of(1, 2, 3).prepend(-1, 0).toArray(), 0.0);
-        assertArrayEquals(new double[] { -1, 0, 1, 2, 3 }, DoubleStreamEx.of(1, 2, 3).prepend(DoubleStream.of(-1, 0)).toArray(), 0.0);
-        DoubleStreamEx s = DoubleStreamEx.of(1, 2, 3);
-        assertSame(s, s.prepend());
-    }
-
-    @Test
-    public void testAppend() {
-        assertArrayEquals(new double[] { 1, 2, 3, 4, 5 }, DoubleStreamEx.of(1, 2, 3).append(4, 5).toArray(), 0.0);
-        assertArrayEquals(new double[] { 1, 2, 3, 4, 5 }, DoubleStreamEx.of(1, 2, 3).append(DoubleStream.of(4, 5)).toArray(), 0.0);
-        DoubleStreamEx s = DoubleStreamEx.of(1, 2, 3);
-        assertSame(s, s.append());
-    }
-
-    @Test
-    public void testRanges() {
-        assertArrayEquals(new double[] { 5, 4, Double.POSITIVE_INFINITY },
-            DoubleStreamEx.of(1, 5, 3, 4, -1, Double.POSITIVE_INFINITY).greater(3).toArray(), 0.0);
-        assertArrayEquals(new double[] {},
-            DoubleStreamEx.of(1, 5, 3, 4, -1, Double.POSITIVE_INFINITY).greater(Double.POSITIVE_INFINITY).toArray(),
-            0.0);
-        assertArrayEquals(new double[] { 5, 3, 4, Double.POSITIVE_INFINITY },
-            DoubleStreamEx.of(1, 5, 3, 4, -1, Double.POSITIVE_INFINITY).atLeast(3).toArray(), 0.0);
-        assertArrayEquals(new double[] { Double.POSITIVE_INFINITY },
-            DoubleStreamEx.of(1, 5, 3, 4, -1, Double.POSITIVE_INFINITY).atLeast(Double.POSITIVE_INFINITY).toArray(),
-            0.0);
-        assertArrayEquals(new double[] { 1, -1 }, DoubleStreamEx.of(1, 5, 3, 4, -1, Double.POSITIVE_INFINITY).less(3)
-                .toArray(), 0.0);
-        assertArrayEquals(new double[] { 1, 3, -1 }, DoubleStreamEx.of(1, 5, 3, 4, -1, Double.POSITIVE_INFINITY)
-                .atMost(3).toArray(), 0.0);
-    }
-
-    @Test
-    public void testFind() {
-        assertEquals(6.0, LongStreamEx.range(1, 10).asDoubleStream().findFirst(i -> i > 5).getAsDouble(), 0.0);
-        assertFalse(LongStreamEx.range(1, 10).asDoubleStream().findAny(i -> i > 10).isPresent());
-    }
-
-    @Test
-    public void testRemove() {
-        assertArrayEquals(new double[] { 1, 2 }, DoubleStreamEx.of(1, 2, 3).remove(x -> x > 2).toArray(), 0.0);
-    }
-
-    @Test
-    public void testSort() {
-        assertArrayEquals(new double[] { 3, 2, 1 }, DoubleStreamEx.of(1, 2, 3).sortedByDouble(x -> -x).toArray(), 0.0);
-        assertArrayEquals(
-            new double[] { Double.POSITIVE_INFINITY, Double.MAX_VALUE, 1000, 1, Double.MIN_VALUE, 0, -0.0, -10,
-                    -Double.MAX_VALUE, Double.NEGATIVE_INFINITY },
-            DoubleStreamEx
-                    .of(0, 1, 1000, -10, -Double.MAX_VALUE, Double.POSITIVE_INFINITY, Double.NEGATIVE_INFINITY,
-                        Double.MAX_VALUE, -0.0, Double.MIN_VALUE).reverseSorted().toArray(), 0.0);
-        assertArrayEquals(new double[] { 1, 10, 2, 21, 9 }, DoubleStreamEx.of(1, 10, 2, 9, 21)
-                .sortedBy(String::valueOf).toArray(), 0.0);
-    }
-
-    @Test
-    public void testMinMax() {
-        assertFalse(DoubleStreamEx.empty().maxBy(Double::valueOf).isPresent());
-        assertFalse(DoubleStreamEx.empty().maxByLong(x -> (long)x).isPresent());
-        assertEquals(9,
-            IntStreamEx.range(5, 12).asDoubleStream().max((a, b) -> String.valueOf(a).compareTo(String.valueOf(b)))
-                    .getAsDouble(), 0.0);
-        assertEquals(10,
-            IntStreamEx.range(5, 12).asDoubleStream().min((a, b) -> String.valueOf(a).compareTo(String.valueOf(b)))
-                    .getAsDouble(), 0.0);
-        assertEquals(9, IntStreamEx.range(5, 12).asDoubleStream().maxBy(String::valueOf).getAsDouble(), 0.0);
-        assertEquals(10, IntStreamEx.range(5, 12).asDoubleStream().minBy(String::valueOf).getAsDouble(), 0.0);
-        assertEquals(5, IntStreamEx.range(5, 12).asDoubleStream().maxByDouble(x -> 1.0 / x).getAsDouble(), 0.0);
-        assertEquals(11, IntStreamEx.range(5, 12).asDoubleStream().minByDouble(x -> 1.0 / x).getAsDouble(), 0.0);
-        assertEquals(29.0, DoubleStreamEx.of(15, 8, 31, 47, 19, 29).maxByInt(x -> (int) (x % 10 * 10 + x / 10))
-                .getAsDouble(), 0.0);
-        assertEquals(31.0, DoubleStreamEx.of(15, 8, 31, 47, 19, 29).minByInt(x -> (int) (x % 10 * 10 + x / 10))
-                .getAsDouble(), 0.0);
-        assertEquals(29.0, DoubleStreamEx.of(15, 8, 31, 47, 19, 29).maxByLong(x -> (long) (x % 10 * 10 + x / 10))
-                .getAsDouble(), 0.0);
-        assertEquals(31.0, DoubleStreamEx.of(15, 8, 31, 47, 19, 29).minByLong(x -> (long) (x % 10 * 10 + x / 10))
-                .getAsDouble(), 0.0);
-
-        Supplier<DoubleStreamEx> s = () -> DoubleStreamEx.of(1, 50, 120, 35, 130, 12, 0);
-        DoubleToIntFunction intKey = x -> String.valueOf(x).length();
-        DoubleToLongFunction longKey = x -> String.valueOf(x).length();
-        DoubleUnaryOperator doubleKey = x -> String.valueOf(x).length();
-        DoubleFunction<Integer> objKey = x -> String.valueOf(x).length();
-        List<Function<DoubleStreamEx, OptionalDouble>> minFns = Arrays.asList(is -> is.minByInt(intKey), 
-            is -> is.minByLong(longKey), is -> is.minByDouble(doubleKey), is -> is.minBy(objKey));
-        List<Function<DoubleStreamEx, OptionalDouble>> maxFns = Arrays.asList(is -> is.maxByInt(intKey), 
-            is -> is.maxByLong(longKey), is -> is.maxByDouble(doubleKey), is -> is.maxBy(objKey));
-        minFns.forEach(fn -> assertEquals(1, fn.apply(s.get()).getAsDouble(), 0.0));
-        minFns.forEach(fn -> assertEquals(1, fn.apply(s.get().parallel()).getAsDouble(), 0.0));
-        maxFns.forEach(fn -> assertEquals(120, fn.apply(s.get()).getAsDouble(), 0.0));
-        maxFns.forEach(fn -> assertEquals(120, fn.apply(s.get().parallel()).getAsDouble(), 0.0));
-    }
-
-    @Test
-    public void testPairMap() {
-        assertEquals(0, DoubleStreamEx.of().pairMap(Double::sum).count());
-        assertEquals(0, DoubleStreamEx.of(1.0).pairMap(Double::sum).count());
-        int[] data = new Random(1).ints(1000, 1, 1000).toArray();
-        double[] expected = new double[data.length - 1];
-        for (int i = 0; i < expected.length; i++)
-            expected[i] = (data[i + 1] - data[i]) * 1.23;
-        double[] result = IntStreamEx.of(data).parallel().asDoubleStream().pairMap((a, b) -> (b - a) * 1.23).toArray();
-        assertArrayEquals(expected, result, 0.0);
-        result = IntStreamEx.of(data).asDoubleStream().pairMap((a, b) -> (b - a) * 1.23).toArray();
-        assertArrayEquals(expected, result, 0.0);
-        assertEquals(984.0, IntStreamEx.of(data).asDoubleStream().parallel().pairMap((a, b) -> Math.abs(a - b)).max()
-                .getAsDouble(), 0.0);
-        assertArrayEquals(new double[] { 1.0, 1.0 },
-            DoubleStreamEx.of(1.0, 2.0, 3.0).append().parallel().pairMap((a, b) -> b - a).toArray(), 0.0);
-
-        assertArrayEquals(LongStreamEx.range(1, 100).asDoubleStream().toArray(),
-            LongStreamEx.range(100).map(i -> i * (i + 1) / 2).append(LongStream.empty()).asDoubleStream().parallel()
-                    .pairMap((a, b) -> b - a).toArray(), 0.0);
-        assertArrayEquals(LongStreamEx.range(1, 100).asDoubleStream().toArray(),
-            LongStreamEx.range(100).map(i -> i * (i + 1) / 2).prepend(LongStream.empty()).asDoubleStream().parallel()
-                    .pairMap((a, b) -> b - a).toArray(), 0.0);
-
-        assertEquals(1,
-            LongStreamEx.range(1000).mapToDouble(x -> x * x).pairMap((a, b) -> b - a).pairMap((a, b) -> b - a)
-                    .distinct().count());
-    }
-
-    @Test
-    public void testToFloatArray() {
-        float[] expected = new float[10000];
-        for (int i = 0; i < expected.length; i++)
-            expected[i] = i;
-        assertArrayEquals(expected, IntStreamEx.range(0, 10000).asDoubleStream().toFloatArray(), 0.0f);
-        assertArrayEquals(expected, IntStreamEx.range(0, 10000).asDoubleStream().parallel().toFloatArray(), 0.0f);
-        assertArrayEquals(expected, IntStreamEx.range(0, 10000).asDoubleStream().greater(-1).toFloatArray(), 0.0f);
-        assertArrayEquals(expected, IntStreamEx.range(0, 10000).asDoubleStream().parallel().greater(-1).toFloatArray(),
-            0.0f);
-    }
-
-    @Test
-    public void testJoining() {
-        assertEquals("0.4,5.0,3.6,4.8", DoubleStreamEx.of(0.4, 5.0, 3.6, 4.8).joining(","));
-        assertEquals("0.4,5.0,3.6,4.8", DoubleStreamEx.of(0.4, 5.0, 3.6, 4.8).parallel().joining(","));
-        assertEquals("[0.4,5.0,3.6,4.8]", DoubleStreamEx.of(0.4, 5.0, 3.6, 4.8).joining(",", "[", "]"));
-        assertEquals("[0.4,5.0,3.6,4.8]", DoubleStreamEx.of(0.4, 5.0, 3.6, 4.8).parallel().joining(",", "[", "]"));
-    }
-
-    @Test
-    public void testMapToEntry() {
-        Map<Integer, List<Double>> map = DoubleStreamEx.of(0.3, 0.5, 1.3, 0.7, 1.9, 2.1)
-                .mapToEntry(x -> (int) x, x -> x).grouping();
-        assertEquals(Arrays.asList(0.3, 0.5, 0.7), map.get(0));
-        assertEquals(Arrays.asList(1.3, 1.9), map.get(1));
-        assertEquals(Arrays.asList(2.1), map.get(2));
-    }
-
-    @Test
-    public void testRecreate() {
-        assertEquals(500,
-            DoubleStreamEx.iterate(0, i -> i + 1).skipOrdered(1).greater(0).boxed().parallel().findAny(i -> i == 500)
-                    .get(), 0.0);
-        assertEquals(500,
-            DoubleStreamEx.iterate(0, i -> i + 1).parallel().skipOrdered(1).greater(0).boxed().findAny(i -> i == 500)
-                    .get(), 0.0);
-    }
-    
-    @Test
-    public void testTakeWhile() {
-        assertArrayEquals(LongStreamEx.range(100).asDoubleStream().toArray(), DoubleStreamEx.iterate(0, i -> i+1).takeWhile(i -> i<100).toArray(), 0.0);
-        assertEquals(0, DoubleStreamEx.iterate(0, i -> i+1).takeWhile(i -> i<0).count());
-        assertEquals(1, DoubleStreamEx.of(1, 3, 2).takeWhile(i -> i<3).count());
-        assertEquals(3, DoubleStreamEx.of(1, 2, 3).takeWhile(i -> i<100).count());
-    }
-    
-    @Test
-    public void testDropWhile() {
-        assertArrayEquals(new double[] {5,6,7,8,9,10,11,12,13,14}, LongStreamEx.range(100).asDoubleStream().dropWhile(i -> i % 10 < 5).limit(10).toArray(), 0.0);
-        assertEquals(100, LongStreamEx.range(100).asDoubleStream().sorted().dropWhile(i -> i % 10 < 0).count());
-        assertEquals(0, LongStreamEx.range(100).asDoubleStream().dropWhile(i -> i % 10 < 10).count());
-    }
-    
-    @Test
-<<<<<<< HEAD
-    public void testIndexOf() {
-        assertEquals(11, LongStreamEx.range(50, 100).asDoubleStream().indexOf(x -> x > 60).getAsLong());
-        assertFalse(LongStreamEx.range(50, 100).asDoubleStream().indexOf(x -> x < 0).isPresent());
-        assertEquals(11, LongStreamEx.range(50, 100).asDoubleStream().parallel().indexOf(x -> x > 60).getAsLong());
-        assertFalse(LongStreamEx.range(50, 100).asDoubleStream().parallel().indexOf(x -> x < 0).isPresent());
-=======
-    public void testFoldLeft() {
-        // non-associative
-        DoubleBinaryOperator accumulator = (x, y) -> (x + y) * (x + y);
-        assertEquals(2322576, DoubleStreamEx.constant(3, 4).foldLeft(accumulator).orElse(-1), 0.0);
-        assertEquals(2322576, DoubleStreamEx.constant(3, 4).parallel().foldLeft(accumulator).orElse(-1), 0.0);
-        assertFalse(DoubleStreamEx.empty().foldLeft(accumulator).isPresent());
-        assertEquals(144, DoubleStreamEx.of(1, 2, 3).foldLeft(0.0, accumulator), 144);
-        assertEquals(144, DoubleStreamEx.of(1, 2, 3).parallel().foldLeft(0.0, accumulator), 144);
->>>>>>> 2f25c6e2
-    }
-}
+/*
+ * Copyright 2015 Tagir Valeev
+ * 
+ * Licensed under the Apache License, Version 2.0 (the "License");
+ * you may not use this file except in compliance with the License.
+ * You may obtain a copy of the License at
+ * 
+ *     http://www.apache.org/licenses/LICENSE-2.0
+ * 
+ * Unless required by applicable law or agreed to in writing, software
+ * distributed under the License is distributed on an "AS IS" BASIS,
+ * WITHOUT WARRANTIES OR CONDITIONS OF ANY KIND, either express or implied.
+ * See the License for the specific language governing permissions and
+ * limitations under the License.
+ */
+package javax.util.streamex;
+
+import java.util.ArrayList;
+import java.util.Arrays;
+import java.util.List;
+import java.util.Map;
+import java.util.OptionalDouble;
+import java.util.PrimitiveIterator.OfDouble;
+import java.util.Random;
+import java.util.Spliterator;
+import java.util.Spliterators;
+import java.util.concurrent.atomic.AtomicInteger;
+import java.util.function.DoubleBinaryOperator;
+import java.util.function.DoubleFunction;
+import java.util.function.DoubleToIntFunction;
+import java.util.function.DoubleToLongFunction;
+import java.util.function.DoubleUnaryOperator;
+import java.util.function.Function;
+import java.util.function.Supplier;
+import java.util.stream.DoubleStream;
+import java.util.stream.LongStream;
+
+import org.junit.Test;
+
+import static org.junit.Assert.*;
+
+public class DoubleStreamExTest {
+    @Test
+    public void testCreate() {
+        assertArrayEquals(new double[] {}, DoubleStreamEx.empty().toArray(), 0.0);
+        // double check is intended
+        assertArrayEquals(new double[] {}, DoubleStreamEx.empty().toArray(), 0.0);
+        assertArrayEquals(new double[] { 1 }, DoubleStreamEx.of(1).toArray(), 0.0);
+        assertArrayEquals(new double[] { 1 }, DoubleStreamEx.of(OptionalDouble.of(1)).toArray(), 0.0);
+        assertArrayEquals(new double[] {}, DoubleStreamEx.of(OptionalDouble.empty()).toArray(), 0.0);
+        assertArrayEquals(new double[] { 1, 2, 3 }, DoubleStreamEx.of(1, 2, 3).toArray(), 0.0);
+        assertArrayEquals(new double[] { 4, 6 }, DoubleStreamEx.of(new double[] { 2, 4, 6, 8, 10 }, 1, 3).toArray(),
+            0.0);
+        assertArrayEquals(new double[] { 1, 2, 3 }, DoubleStreamEx.of(1.0f, 2.0f, 3.0f).toArray(), 0.0);
+        assertArrayEquals(new double[] { 4, 6 }, DoubleStreamEx.of(new float[] { 2.0f, 4.0f, 6.0f, 8.0f, 10.0f }, 1, 3)
+                .toArray(), 0.0);
+        assertArrayEquals(new double[] { 1, 2, 3 }, DoubleStreamEx.of(DoubleStream.of(1, 2, 3)).toArray(), 0.0);
+        assertArrayEquals(new double[] { 1, 2, 3 }, DoubleStreamEx.of(Arrays.asList(1.0, 2.0, 3.0)).toArray(), 0.0);
+        assertArrayEquals(new double[] { 1, 2, 4, 8, 16 }, DoubleStreamEx.iterate(1, x -> x * 2).limit(5).toArray(),
+            0.0);
+        assertArrayEquals(new double[] { 1, 1, 1, 1 }, DoubleStreamEx.generate(() -> 1).limit(4).toArray(), 0.0);
+        assertArrayEquals(new double[] { 1, 1, 1, 1 }, DoubleStreamEx.constant(1.0, 4).toArray(), 0.0);
+        assertEquals(10, DoubleStreamEx.of(new Random(), 10).count());
+        assertArrayEquals(DoubleStreamEx.of(new Random(1), 10).toArray(), DoubleStreamEx.of(new Random(1)).limit(10).toArray(), 0.0);
+        assertTrue(DoubleStreamEx.of(new Random(), 100, 1, 10).allMatch(x -> x >= 1 && x < 10));
+        assertArrayEquals(DoubleStreamEx.of(new Random(1), 100, 1, 10).toArray(),
+            DoubleStreamEx.of(new Random(1), 1, 10).limit(100).toArray(), 0.0);
+
+        DoubleStream stream = DoubleStreamEx.of(1, 2, 3);
+        assertSame(stream, DoubleStreamEx.of(stream));
+
+        assertArrayEquals(new double[] { 1, 5, 3 },
+            DoubleStreamEx.of(Spliterators.spliterator(new double[] { 1, 5, 3 }, 0)).toArray(), 0.0);
+    }
+
+    @Test
+    public void testBasics() {
+        assertFalse(DoubleStreamEx.of(1).isParallel());
+        assertTrue(DoubleStreamEx.of(1).parallel().isParallel());
+        assertFalse(DoubleStreamEx.of(1).parallel().sequential().isParallel());
+        AtomicInteger i = new AtomicInteger();
+        try (DoubleStreamEx s = DoubleStreamEx.of(1).onClose(() -> i.incrementAndGet())) {
+            assertEquals(1, s.count());
+        }
+        assertEquals(1, i.get());
+        assertEquals(6, IntStreamEx.range(0, 4).asDoubleStream().sum(), 0);
+        assertEquals(3, IntStreamEx.range(0, 4).asDoubleStream().max().getAsDouble(), 0);
+        assertEquals(0, IntStreamEx.range(0, 4).asDoubleStream().min().getAsDouble(), 0);
+        assertEquals(1.5, IntStreamEx.range(0, 4).asDoubleStream().average().getAsDouble(), 0.000001);
+        assertEquals(4, IntStreamEx.range(0, 4).asDoubleStream().summaryStatistics().getCount());
+        assertArrayEquals(new double[] { 1, 2, 3 },
+            IntStreamEx.range(0, 5).asDoubleStream().skip(1).limit(3).toArray(), 0.0);
+        assertArrayEquals(new double[] { 1, 2, 3 }, DoubleStreamEx.of(3, 1, 2).sorted().toArray(), 0.0);
+        assertArrayEquals(new double[] { 1, 2, 3 }, DoubleStreamEx.of(1, 2, 1, 3, 2).distinct().toArray(), 0.0);
+        assertArrayEquals(new int[] { 2, 4, 6 }, IntStreamEx.range(1, 4).asDoubleStream().mapToInt(x -> (int) x * 2)
+                .toArray());
+        assertArrayEquals(new long[] { 2, 4, 6 }, IntStreamEx.range(1, 4).asDoubleStream().mapToLong(x -> (long) x * 2)
+                .toArray());
+        assertArrayEquals(new double[] { 2, 4, 6 }, IntStreamEx.range(1, 4).asDoubleStream().map(x -> x * 2).toArray(),
+            0.0);
+        assertArrayEquals(new double[] { 1, 3 }, IntStreamEx.range(0, 5).asDoubleStream().filter(x -> x % 2 == 1)
+                .toArray(), 0.0);
+        assertEquals(6.0, DoubleStreamEx.of(1.0, 2.0, 3.0).reduce(Double::sum).getAsDouble(), 0.0);
+        assertEquals(Long.MAX_VALUE, LongStreamEx.rangeClosed(1, Long.MAX_VALUE).asDoubleStream().spliterator()
+                .getExactSizeIfKnown());
+
+        assertArrayEquals(new double[] { 4, 2, 0, -2, -4 },
+            DoubleStreamEx.zip(new double[] { 5, 4, 3, 2, 1 }, new double[] { 1, 2, 3, 4, 5 }, (a, b) -> a - b)
+                    .toArray(), 0.0);
+        assertEquals("1.0; 0.5; 0.25; 0.125", DoubleStreamEx.of(1.0, 0.5, 0.25, 0.125).mapToObj(String::valueOf)
+                .joining("; "));
+        List<Double> list = new ArrayList<>();
+        DoubleStreamEx.of(1.0, 0.5, 0.25, 0.125).forEach(list::add);
+        assertEquals(Arrays.asList(1.0, 0.5, 0.25, 0.125), list);
+        list = new ArrayList<>();
+        DoubleStreamEx.of(1.0, 0.5, 0.25, 0.125).parallel().forEachOrdered(list::add);
+        assertEquals(Arrays.asList(1.0, 0.5, 0.25, 0.125), list);
+
+        assertFalse(DoubleStreamEx.of(1.0, 2.0, 2.5).anyMatch(x -> x < 0.0));
+        assertTrue(DoubleStreamEx.of(1.0, 2.0, 2.5).anyMatch(x -> x >= 2.5));
+        assertEquals(5.0, DoubleStreamEx.of(1.0, 2.0, 2.5).reduce(1, (a, b) -> a * b), 0.0);
+
+        assertTrue(DoubleStreamEx.of(1, 2, 3).spliterator().hasCharacteristics(Spliterator.ORDERED));
+        assertFalse(DoubleStreamEx.of(1, 2, 3).unordered().spliterator().hasCharacteristics(Spliterator.ORDERED));
+        
+        OfDouble iterator = DoubleStreamEx.of(1.0, 2.0, 3.0).iterator();
+        assertEquals(1.0, iterator.next(), 0.0);
+        assertEquals(2.0, iterator.next(), 0.0);
+        assertEquals(3.0, iterator.next(), 0.0);
+        assertFalse(iterator.hasNext());
+    }
+
+    @Test
+    public void testFlatMap() {
+        assertArrayEquals(
+            new int[] { 1, 5, 2, 3, 3, 2, 0, 9 },
+            DoubleStreamEx
+                    .of(1.5, 2.3, 3.2, 0.9)
+                    .flatMapToInt(
+                        x -> IntStreamEx.of((int) Math.floor(x), (int) (Math.round(10 * (x - Math.floor(x))))))
+                    .toArray());
+        assertEquals("1:.:5:2:2:.:3:3:.:2:0:.:9",
+            DoubleStreamEx.of(1.5, 22.3, 3.2, 0.9).flatMapToObj(x -> StreamEx.split(String.valueOf(x), ""))
+                    .joining(":"));
+        
+        assertArrayEquals(new double[] { 0.0, 0.0, 1.0, 0.0, 1.0, 2.0 },
+            DoubleStreamEx.of(1, 2, 3).flatMap(x -> IntStreamEx.range((int) x).asDoubleStream()).toArray(), 0.0);
+    }
+
+    @Test
+    public void testPrepend() {
+        assertArrayEquals(new double[] { -1, 0, 1, 2, 3 }, DoubleStreamEx.of(1, 2, 3).prepend(-1, 0).toArray(), 0.0);
+        assertArrayEquals(new double[] { -1, 0, 1, 2, 3 }, DoubleStreamEx.of(1, 2, 3).prepend(DoubleStream.of(-1, 0)).toArray(), 0.0);
+        DoubleStreamEx s = DoubleStreamEx.of(1, 2, 3);
+        assertSame(s, s.prepend());
+    }
+
+    @Test
+    public void testAppend() {
+        assertArrayEquals(new double[] { 1, 2, 3, 4, 5 }, DoubleStreamEx.of(1, 2, 3).append(4, 5).toArray(), 0.0);
+        assertArrayEquals(new double[] { 1, 2, 3, 4, 5 }, DoubleStreamEx.of(1, 2, 3).append(DoubleStream.of(4, 5)).toArray(), 0.0);
+        DoubleStreamEx s = DoubleStreamEx.of(1, 2, 3);
+        assertSame(s, s.append());
+    }
+
+    @Test
+    public void testRanges() {
+        assertArrayEquals(new double[] { 5, 4, Double.POSITIVE_INFINITY },
+            DoubleStreamEx.of(1, 5, 3, 4, -1, Double.POSITIVE_INFINITY).greater(3).toArray(), 0.0);
+        assertArrayEquals(new double[] {},
+            DoubleStreamEx.of(1, 5, 3, 4, -1, Double.POSITIVE_INFINITY).greater(Double.POSITIVE_INFINITY).toArray(),
+            0.0);
+        assertArrayEquals(new double[] { 5, 3, 4, Double.POSITIVE_INFINITY },
+            DoubleStreamEx.of(1, 5, 3, 4, -1, Double.POSITIVE_INFINITY).atLeast(3).toArray(), 0.0);
+        assertArrayEquals(new double[] { Double.POSITIVE_INFINITY },
+            DoubleStreamEx.of(1, 5, 3, 4, -1, Double.POSITIVE_INFINITY).atLeast(Double.POSITIVE_INFINITY).toArray(),
+            0.0);
+        assertArrayEquals(new double[] { 1, -1 }, DoubleStreamEx.of(1, 5, 3, 4, -1, Double.POSITIVE_INFINITY).less(3)
+                .toArray(), 0.0);
+        assertArrayEquals(new double[] { 1, 3, -1 }, DoubleStreamEx.of(1, 5, 3, 4, -1, Double.POSITIVE_INFINITY)
+                .atMost(3).toArray(), 0.0);
+    }
+
+    @Test
+    public void testFind() {
+        assertEquals(6.0, LongStreamEx.range(1, 10).asDoubleStream().findFirst(i -> i > 5).getAsDouble(), 0.0);
+        assertFalse(LongStreamEx.range(1, 10).asDoubleStream().findAny(i -> i > 10).isPresent());
+    }
+
+    @Test
+    public void testRemove() {
+        assertArrayEquals(new double[] { 1, 2 }, DoubleStreamEx.of(1, 2, 3).remove(x -> x > 2).toArray(), 0.0);
+    }
+
+    @Test
+    public void testSort() {
+        assertArrayEquals(new double[] { 3, 2, 1 }, DoubleStreamEx.of(1, 2, 3).sortedByDouble(x -> -x).toArray(), 0.0);
+        assertArrayEquals(
+            new double[] { Double.POSITIVE_INFINITY, Double.MAX_VALUE, 1000, 1, Double.MIN_VALUE, 0, -0.0, -10,
+                    -Double.MAX_VALUE, Double.NEGATIVE_INFINITY },
+            DoubleStreamEx
+                    .of(0, 1, 1000, -10, -Double.MAX_VALUE, Double.POSITIVE_INFINITY, Double.NEGATIVE_INFINITY,
+                        Double.MAX_VALUE, -0.0, Double.MIN_VALUE).reverseSorted().toArray(), 0.0);
+        assertArrayEquals(new double[] { 1, 10, 2, 21, 9 }, DoubleStreamEx.of(1, 10, 2, 9, 21)
+                .sortedBy(String::valueOf).toArray(), 0.0);
+    }
+
+    @Test
+    public void testMinMax() {
+        assertFalse(DoubleStreamEx.empty().maxBy(Double::valueOf).isPresent());
+        assertFalse(DoubleStreamEx.empty().maxByLong(x -> (long)x).isPresent());
+        assertEquals(9,
+            IntStreamEx.range(5, 12).asDoubleStream().max((a, b) -> String.valueOf(a).compareTo(String.valueOf(b)))
+                    .getAsDouble(), 0.0);
+        assertEquals(10,
+            IntStreamEx.range(5, 12).asDoubleStream().min((a, b) -> String.valueOf(a).compareTo(String.valueOf(b)))
+                    .getAsDouble(), 0.0);
+        assertEquals(9, IntStreamEx.range(5, 12).asDoubleStream().maxBy(String::valueOf).getAsDouble(), 0.0);
+        assertEquals(10, IntStreamEx.range(5, 12).asDoubleStream().minBy(String::valueOf).getAsDouble(), 0.0);
+        assertEquals(5, IntStreamEx.range(5, 12).asDoubleStream().maxByDouble(x -> 1.0 / x).getAsDouble(), 0.0);
+        assertEquals(11, IntStreamEx.range(5, 12).asDoubleStream().minByDouble(x -> 1.0 / x).getAsDouble(), 0.0);
+        assertEquals(29.0, DoubleStreamEx.of(15, 8, 31, 47, 19, 29).maxByInt(x -> (int) (x % 10 * 10 + x / 10))
+                .getAsDouble(), 0.0);
+        assertEquals(31.0, DoubleStreamEx.of(15, 8, 31, 47, 19, 29).minByInt(x -> (int) (x % 10 * 10 + x / 10))
+                .getAsDouble(), 0.0);
+        assertEquals(29.0, DoubleStreamEx.of(15, 8, 31, 47, 19, 29).maxByLong(x -> (long) (x % 10 * 10 + x / 10))
+                .getAsDouble(), 0.0);
+        assertEquals(31.0, DoubleStreamEx.of(15, 8, 31, 47, 19, 29).minByLong(x -> (long) (x % 10 * 10 + x / 10))
+                .getAsDouble(), 0.0);
+
+        Supplier<DoubleStreamEx> s = () -> DoubleStreamEx.of(1, 50, 120, 35, 130, 12, 0);
+        DoubleToIntFunction intKey = x -> String.valueOf(x).length();
+        DoubleToLongFunction longKey = x -> String.valueOf(x).length();
+        DoubleUnaryOperator doubleKey = x -> String.valueOf(x).length();
+        DoubleFunction<Integer> objKey = x -> String.valueOf(x).length();
+        List<Function<DoubleStreamEx, OptionalDouble>> minFns = Arrays.asList(is -> is.minByInt(intKey), 
+            is -> is.minByLong(longKey), is -> is.minByDouble(doubleKey), is -> is.minBy(objKey));
+        List<Function<DoubleStreamEx, OptionalDouble>> maxFns = Arrays.asList(is -> is.maxByInt(intKey), 
+            is -> is.maxByLong(longKey), is -> is.maxByDouble(doubleKey), is -> is.maxBy(objKey));
+        minFns.forEach(fn -> assertEquals(1, fn.apply(s.get()).getAsDouble(), 0.0));
+        minFns.forEach(fn -> assertEquals(1, fn.apply(s.get().parallel()).getAsDouble(), 0.0));
+        maxFns.forEach(fn -> assertEquals(120, fn.apply(s.get()).getAsDouble(), 0.0));
+        maxFns.forEach(fn -> assertEquals(120, fn.apply(s.get().parallel()).getAsDouble(), 0.0));
+    }
+
+    @Test
+    public void testPairMap() {
+        assertEquals(0, DoubleStreamEx.of().pairMap(Double::sum).count());
+        assertEquals(0, DoubleStreamEx.of(1.0).pairMap(Double::sum).count());
+        int[] data = new Random(1).ints(1000, 1, 1000).toArray();
+        double[] expected = new double[data.length - 1];
+        for (int i = 0; i < expected.length; i++)
+            expected[i] = (data[i + 1] - data[i]) * 1.23;
+        double[] result = IntStreamEx.of(data).parallel().asDoubleStream().pairMap((a, b) -> (b - a) * 1.23).toArray();
+        assertArrayEquals(expected, result, 0.0);
+        result = IntStreamEx.of(data).asDoubleStream().pairMap((a, b) -> (b - a) * 1.23).toArray();
+        assertArrayEquals(expected, result, 0.0);
+        assertEquals(984.0, IntStreamEx.of(data).asDoubleStream().parallel().pairMap((a, b) -> Math.abs(a - b)).max()
+                .getAsDouble(), 0.0);
+        assertArrayEquals(new double[] { 1.0, 1.0 },
+            DoubleStreamEx.of(1.0, 2.0, 3.0).append().parallel().pairMap((a, b) -> b - a).toArray(), 0.0);
+
+        assertArrayEquals(LongStreamEx.range(1, 100).asDoubleStream().toArray(),
+            LongStreamEx.range(100).map(i -> i * (i + 1) / 2).append(LongStream.empty()).asDoubleStream().parallel()
+                    .pairMap((a, b) -> b - a).toArray(), 0.0);
+        assertArrayEquals(LongStreamEx.range(1, 100).asDoubleStream().toArray(),
+            LongStreamEx.range(100).map(i -> i * (i + 1) / 2).prepend(LongStream.empty()).asDoubleStream().parallel()
+                    .pairMap((a, b) -> b - a).toArray(), 0.0);
+
+        assertEquals(1,
+            LongStreamEx.range(1000).mapToDouble(x -> x * x).pairMap((a, b) -> b - a).pairMap((a, b) -> b - a)
+                    .distinct().count());
+    }
+
+    @Test
+    public void testToFloatArray() {
+        float[] expected = new float[10000];
+        for (int i = 0; i < expected.length; i++)
+            expected[i] = i;
+        assertArrayEquals(expected, IntStreamEx.range(0, 10000).asDoubleStream().toFloatArray(), 0.0f);
+        assertArrayEquals(expected, IntStreamEx.range(0, 10000).asDoubleStream().parallel().toFloatArray(), 0.0f);
+        assertArrayEquals(expected, IntStreamEx.range(0, 10000).asDoubleStream().greater(-1).toFloatArray(), 0.0f);
+        assertArrayEquals(expected, IntStreamEx.range(0, 10000).asDoubleStream().parallel().greater(-1).toFloatArray(),
+            0.0f);
+    }
+
+    @Test
+    public void testJoining() {
+        assertEquals("0.4,5.0,3.6,4.8", DoubleStreamEx.of(0.4, 5.0, 3.6, 4.8).joining(","));
+        assertEquals("0.4,5.0,3.6,4.8", DoubleStreamEx.of(0.4, 5.0, 3.6, 4.8).parallel().joining(","));
+        assertEquals("[0.4,5.0,3.6,4.8]", DoubleStreamEx.of(0.4, 5.0, 3.6, 4.8).joining(",", "[", "]"));
+        assertEquals("[0.4,5.0,3.6,4.8]", DoubleStreamEx.of(0.4, 5.0, 3.6, 4.8).parallel().joining(",", "[", "]"));
+    }
+
+    @Test
+    public void testMapToEntry() {
+        Map<Integer, List<Double>> map = DoubleStreamEx.of(0.3, 0.5, 1.3, 0.7, 1.9, 2.1)
+                .mapToEntry(x -> (int) x, x -> x).grouping();
+        assertEquals(Arrays.asList(0.3, 0.5, 0.7), map.get(0));
+        assertEquals(Arrays.asList(1.3, 1.9), map.get(1));
+        assertEquals(Arrays.asList(2.1), map.get(2));
+    }
+
+    @Test
+    public void testRecreate() {
+        assertEquals(500,
+            DoubleStreamEx.iterate(0, i -> i + 1).skipOrdered(1).greater(0).boxed().parallel().findAny(i -> i == 500)
+                    .get(), 0.0);
+        assertEquals(500,
+            DoubleStreamEx.iterate(0, i -> i + 1).parallel().skipOrdered(1).greater(0).boxed().findAny(i -> i == 500)
+                    .get(), 0.0);
+    }
+    
+    @Test
+    public void testTakeWhile() {
+        assertArrayEquals(LongStreamEx.range(100).asDoubleStream().toArray(), DoubleStreamEx.iterate(0, i -> i+1).takeWhile(i -> i<100).toArray(), 0.0);
+        assertEquals(0, DoubleStreamEx.iterate(0, i -> i+1).takeWhile(i -> i<0).count());
+        assertEquals(1, DoubleStreamEx.of(1, 3, 2).takeWhile(i -> i<3).count());
+        assertEquals(3, DoubleStreamEx.of(1, 2, 3).takeWhile(i -> i<100).count());
+    }
+    
+    @Test
+    public void testDropWhile() {
+        assertArrayEquals(new double[] {5,6,7,8,9,10,11,12,13,14}, LongStreamEx.range(100).asDoubleStream().dropWhile(i -> i % 10 < 5).limit(10).toArray(), 0.0);
+        assertEquals(100, LongStreamEx.range(100).asDoubleStream().sorted().dropWhile(i -> i % 10 < 0).count());
+        assertEquals(0, LongStreamEx.range(100).asDoubleStream().dropWhile(i -> i % 10 < 10).count());
+    }
+    
+    @Test
+    public void testIndexOf() {
+        assertEquals(11, LongStreamEx.range(50, 100).asDoubleStream().indexOf(x -> x > 60).getAsLong());
+        assertFalse(LongStreamEx.range(50, 100).asDoubleStream().indexOf(x -> x < 0).isPresent());
+        assertEquals(11, LongStreamEx.range(50, 100).asDoubleStream().parallel().indexOf(x -> x > 60).getAsLong());
+        assertFalse(LongStreamEx.range(50, 100).asDoubleStream().parallel().indexOf(x -> x < 0).isPresent());
+    }
+
+    @Test
+    public void testFoldLeft() {
+        // non-associative
+        DoubleBinaryOperator accumulator = (x, y) -> (x + y) * (x + y);
+        assertEquals(2322576, DoubleStreamEx.constant(3, 4).foldLeft(accumulator).orElse(-1), 0.0);
+        assertEquals(2322576, DoubleStreamEx.constant(3, 4).parallel().foldLeft(accumulator).orElse(-1), 0.0);
+        assertFalse(DoubleStreamEx.empty().foldLeft(accumulator).isPresent());
+        assertEquals(144, DoubleStreamEx.of(1, 2, 3).foldLeft(0.0, accumulator), 144);
+        assertEquals(144, DoubleStreamEx.of(1, 2, 3).parallel().foldLeft(0.0, accumulator), 144);
+    }
+}