/*
 * Copyright 2015 Tagir Valeev
 * 
 * Licensed under the Apache License, Version 2.0 (the "License");
 * you may not use this file except in compliance with the License.
 * You may obtain a copy of the License at
 * 
 *     http://www.apache.org/licenses/LICENSE-2.0
 * 
 * Unless required by applicable law or agreed to in writing, software
 * distributed under the License is distributed on an "AS IS" BASIS,
 * WITHOUT WARRANTIES OR CONDITIONS OF ANY KIND, either express or implied.
 * See the License for the specific language governing permissions and
 * limitations under the License.
 */
package javax.util.streamex;

import java.util.ArrayList;
import java.util.Arrays;
import java.util.BitSet;
import java.util.Collections;
import java.util.HashSet;
import java.util.List;
import java.util.Map;
import java.util.OptionalInt;
import java.util.PrimitiveIterator;
import java.util.PrimitiveIterator.OfInt;
import java.util.Random;
import java.util.Set;
import java.util.Spliterator;
import java.util.Spliterators;
import java.util.concurrent.atomic.AtomicInteger;
import java.util.function.Function;
import java.util.function.IntBinaryOperator;
import java.util.function.IntFunction;
import java.util.function.IntToDoubleFunction;
import java.util.function.IntToLongFunction;
import java.util.function.IntUnaryOperator;
import java.util.function.Supplier;
import java.util.stream.Collectors;
import java.util.stream.IntStream;
import java.util.stream.StreamSupport;

import org.junit.Test;

import static org.junit.Assert.*;

public class IntStreamExTest {
    private static final byte[] EVEN_BYTES = new byte[] { 2, 4, 6, 8, 10 };

    @Test
    public void testCreate() {
        assertArrayEquals(new int[] {}, IntStreamEx.empty().toArray());
        // double test is intended
        assertArrayEquals(new int[] {}, IntStreamEx.empty().toArray());
        assertArrayEquals(new int[] { 1 }, IntStreamEx.of(1).toArray());
        assertArrayEquals(new int[] { 1 }, IntStreamEx.of(OptionalInt.of(1)).toArray());
        assertArrayEquals(new int[] {}, IntStreamEx.of(OptionalInt.empty()).toArray());
        assertArrayEquals(new int[] { 1, 2, 3 }, IntStreamEx.of(1, 2, 3).toArray());
        assertArrayEquals(new int[] { 4, 6 }, IntStreamEx.of(new int[] { 2, 4, 6, 8, 10 }, 1, 3).toArray());
        assertArrayEquals(new int[] { 1, 2, 3 }, IntStreamEx.of(new byte[] { 1, 2, 3 }).toArray());
        assertArrayEquals(new int[] { 4, 6 }, IntStreamEx.of(EVEN_BYTES, 1, 3).toArray());
        assertArrayEquals(new int[] { 1, 2, 3 }, IntStreamEx.of(new short[] { 1, 2, 3 }).toArray());
        assertArrayEquals(new int[] { 4, 6 }, IntStreamEx.of(new short[] { 2, 4, 6, 8, 10 }, 1, 3).toArray());
        assertArrayEquals(new int[] { 'a', 'b', 'c' }, IntStreamEx.of('a', 'b', 'c').toArray());
        assertArrayEquals(new int[] { '1', 'b' }, IntStreamEx.of(new char[] { 'a', '1', 'b', '2', 'c', '3' }, 1, 3)
                .toArray());
        assertArrayEquals(new int[] { 1, 2, 3 }, IntStreamEx.of(IntStream.of(1, 2, 3)).toArray());
        assertArrayEquals(new int[] { 1, 2, 3 }, IntStreamEx.of(Arrays.asList(1, 2, 3)).toArray());
        assertArrayEquals(new int[] { 0, 1, 2 }, IntStreamEx.range(3).toArray());
        assertArrayEquals(new int[] { 1, 2, 3 }, IntStreamEx.range(1, 4).toArray());
        assertArrayEquals(new int[] { 1, 2, 3 }, IntStreamEx.rangeClosed(1, 3).toArray());
        assertArrayEquals(new int[] { 1, 2, 4, 8, 16 }, IntStreamEx.iterate(1, x -> x * 2).limit(5).toArray());
        assertArrayEquals(new int[] { 1, 1, 1, 1 }, IntStreamEx.generate(() -> 1).limit(4).toArray());
        assertArrayEquals(new int[] { 1, 1, 1, 1 }, IntStreamEx.constant(1, 4).toArray());
        assertArrayEquals(new int[] { 'a', 'b', 'c' }, IntStreamEx.ofChars("abc").toArray());
        assertEquals(10, IntStreamEx.of(new Random(), 10).count());
        assertTrue(IntStreamEx.of(new Random(), 100, 1, 10).allMatch(x -> x >= 1 && x < 10));
        assertArrayEquals(IntStreamEx.of(new Random(1), 100, 1, 10).toArray(), IntStreamEx.of(new Random(1), 1, 10)
                .limit(100).toArray());

        IntStream stream = IntStreamEx.of(1, 2, 3);
        assertSame(stream, IntStreamEx.of(stream));

        assertArrayEquals(new int[] { 4, 2, 0, -2, -4 },
            IntStreamEx.zip(new int[] { 5, 4, 3, 2, 1 }, new int[] { 1, 2, 3, 4, 5 }, (a, b) -> a - b).toArray());

        assertArrayEquals(new int[] { 1, 5, 3 }, IntStreamEx.of(Spliterators.spliterator(new int[] { 1, 5, 3 }, 0))
                .toArray());
        
        BitSet bs = new BitSet();
        bs.set(1);
        bs.set(3);
        bs.set(5);
		assertArrayEquals(new int[] { 1, 3, 5 }, IntStreamEx.of(bs).toArray());
    }
    
    @Test
    public void testRangeStep() {
        assertArrayEquals(new int[] { 0 }, IntStreamEx.range(0, 1000, 100000).toArray());
        assertArrayEquals(new int[] { 0 }, IntStreamEx.range(0, 1000, 1000).toArray());
        assertArrayEquals(new int[] { 0, Integer.MAX_VALUE - 1 },
            IntStreamEx.range(0, Integer.MAX_VALUE, Integer.MAX_VALUE - 1).toArray());
        assertArrayEquals(new int[] { Integer.MIN_VALUE, -1, Integer.MAX_VALUE - 1 },
            IntStreamEx.range(Integer.MIN_VALUE, Integer.MAX_VALUE, Integer.MAX_VALUE).toArray());
        assertArrayEquals(new int[] { Integer.MIN_VALUE, -1 },
            IntStreamEx.range(Integer.MIN_VALUE, Integer.MAX_VALUE - 1, Integer.MAX_VALUE).toArray());
        assertArrayEquals(new int[] { Integer.MAX_VALUE, -1 },
            IntStreamEx.range(Integer.MAX_VALUE, Integer.MIN_VALUE, Integer.MIN_VALUE).toArray());
        assertArrayEquals(new int[] { Integer.MAX_VALUE }, IntStreamEx.range(Integer.MAX_VALUE, 0, Integer.MIN_VALUE)
                .toArray());
        assertArrayEquals(new int[] { 1, Integer.MIN_VALUE + 1 },
            IntStreamEx.range(1, Integer.MIN_VALUE, Integer.MIN_VALUE).toArray());
        assertArrayEquals(new int[] { 0 }, IntStreamEx.range(0, Integer.MIN_VALUE, Integer.MIN_VALUE).toArray());
        assertArrayEquals(new int[] { 0, 2, 4, 6, 8 }, IntStreamEx.range(0, 9, 2).toArray());
        assertArrayEquals(new int[] { 0, 2, 4, 6 }, IntStreamEx.range(0, 8, 2).toArray());
        assertArrayEquals(new int[] { 0, -2, -4, -6, -8 }, IntStreamEx.range(0, -9, -2).toArray());
        assertArrayEquals(new int[] { 0, -2, -4, -6 }, IntStreamEx.range(0, -8, -2).toArray());
        assertArrayEquals(new int[] { 5, 4, 3, 2, 1, 0 }, IntStreamEx.range(5, -1, -1).toArray());
        assertEquals(Integer.MAX_VALUE + 1L, IntStreamEx.range(Integer.MIN_VALUE, Integer.MAX_VALUE, 2).spliterator()
                .getExactSizeIfKnown());
        assertEquals(Integer.MAX_VALUE, IntStreamEx.range(Integer.MIN_VALUE, Integer.MAX_VALUE - 1, 2).spliterator()
                .getExactSizeIfKnown());
        assertEquals(Integer.MAX_VALUE + 1L, IntStreamEx.range(Integer.MAX_VALUE, Integer.MIN_VALUE, -2).spliterator()
                .getExactSizeIfKnown());
        assertEquals(Integer.MAX_VALUE, IntStreamEx.range(Integer.MAX_VALUE, Integer.MIN_VALUE + 1, -2).spliterator()
                .getExactSizeIfKnown());
        assertEquals(Integer.MAX_VALUE * 2L + 1L, IntStreamEx.range(Integer.MIN_VALUE, Integer.MAX_VALUE, 1)
                .spliterator().getExactSizeIfKnown());
        assertEquals(Integer.MAX_VALUE * 2L + 1L, IntStreamEx.range(Integer.MAX_VALUE, Integer.MIN_VALUE, -1)
                .spliterator().getExactSizeIfKnown());
        assertEquals(0, IntStreamEx.range(0, -1000, 1).count());
        assertEquals(0, IntStreamEx.range(0, 1000, -1).count());
        assertEquals(0, IntStreamEx.range(0, 0, -1).count());
        assertEquals(0, IntStreamEx.range(0, 0, 1).count());
        assertEquals(0, IntStreamEx.range(0, -1000, 2).count());
        assertEquals(0, IntStreamEx.range(0, 1000, -2).count());
        assertEquals(0, IntStreamEx.range(0, 0, -2).count());
        assertEquals(0, IntStreamEx.range(0, 0, 2).count());
        
        assertEquals(0, IntStreamEx.range(0, Integer.MIN_VALUE, 2).spliterator().getExactSizeIfKnown());
        assertEquals(0, IntStreamEx.range(0, Integer.MAX_VALUE, -2).spliterator().getExactSizeIfKnown());
    }
    
    @Test(expected = IllegalArgumentException.class)
    public void testRangeIllegalStep() {
        IntStreamEx.range(0, 1000, 0);
    }
    
    @Test
    public void testRangeClosedStep() {
        assertArrayEquals(new int[] { 0 }, IntStreamEx.rangeClosed(0, 1000, 100000).toArray());
        assertArrayEquals(new int[] { 0, 1000 }, IntStreamEx.rangeClosed(0, 1000, 1000).toArray());
        assertArrayEquals(new int[] { 0, Integer.MAX_VALUE - 1 },
            IntStreamEx.rangeClosed(0, Integer.MAX_VALUE, Integer.MAX_VALUE - 1).toArray());
        assertArrayEquals(new int[] { 0, Integer.MAX_VALUE },
            IntStreamEx.rangeClosed(0, Integer.MAX_VALUE, Integer.MAX_VALUE).toArray());
        assertArrayEquals(new int[] { Integer.MIN_VALUE, -1, Integer.MAX_VALUE - 1 },
            IntStreamEx.rangeClosed(Integer.MIN_VALUE, Integer.MAX_VALUE, Integer.MAX_VALUE).toArray());
        assertArrayEquals(new int[] { Integer.MIN_VALUE, -1, Integer.MAX_VALUE - 1 },
            IntStreamEx.rangeClosed(Integer.MIN_VALUE, Integer.MAX_VALUE - 1, Integer.MAX_VALUE).toArray());
        assertArrayEquals(new int[] { Integer.MAX_VALUE, -1 },
            IntStreamEx.rangeClosed(Integer.MAX_VALUE, Integer.MIN_VALUE, Integer.MIN_VALUE).toArray());
        assertArrayEquals(new int[] { Integer.MAX_VALUE },
            IntStreamEx.rangeClosed(Integer.MAX_VALUE, 0, Integer.MIN_VALUE).toArray());
        assertArrayEquals(new int[] { 0, Integer.MIN_VALUE },
            IntStreamEx.rangeClosed(0, Integer.MIN_VALUE, Integer.MIN_VALUE).toArray());
        assertArrayEquals(new int[] { 0, 2, 4, 6, 8 }, IntStreamEx.rangeClosed(0, 9, 2).toArray());
        assertArrayEquals(new int[] { 0, 2, 4, 6, 8 }, IntStreamEx.rangeClosed(0, 8, 2).toArray());
        assertArrayEquals(new int[] { 0, 2, 4, 6 }, IntStreamEx.rangeClosed(0, 7, 2).toArray());
        assertArrayEquals(new int[] { 0, -2, -4, -6, -8 }, IntStreamEx.rangeClosed(0, -9, -2).toArray());
        assertArrayEquals(new int[] { 0, -2, -4, -6, -8 }, IntStreamEx.rangeClosed(0, -8, -2).toArray());
        assertArrayEquals(new int[] { 0, -2, -4, -6 }, IntStreamEx.rangeClosed(0, -7, -2).toArray());
        assertArrayEquals(new int[] { 5, 4, 3, 2, 1, 0 }, IntStreamEx.rangeClosed(5, 0, -1).toArray());
        assertEquals(Integer.MAX_VALUE + 1L, IntStreamEx.rangeClosed(Integer.MIN_VALUE, Integer.MAX_VALUE, 2)
                .spliterator().getExactSizeIfKnown());
        assertEquals(Integer.MAX_VALUE + 1L, IntStreamEx.rangeClosed(Integer.MIN_VALUE, Integer.MAX_VALUE - 1, 2)
                .spliterator().getExactSizeIfKnown());
        assertEquals(Integer.MAX_VALUE, IntStreamEx.rangeClosed(Integer.MIN_VALUE, Integer.MAX_VALUE - 2, 2)
                .spliterator().getExactSizeIfKnown());
        assertEquals(Integer.MAX_VALUE + 1L, IntStreamEx.rangeClosed(Integer.MAX_VALUE, Integer.MIN_VALUE, -2)
                .spliterator().getExactSizeIfKnown());
        assertEquals(Integer.MAX_VALUE + 1L, IntStreamEx.rangeClosed(Integer.MAX_VALUE, Integer.MIN_VALUE + 1, -2)
                .spliterator().getExactSizeIfKnown());
        assertEquals(Integer.MAX_VALUE * 2L + 2L, IntStreamEx.rangeClosed(Integer.MIN_VALUE, Integer.MAX_VALUE, 1)
                .spliterator().getExactSizeIfKnown());
        assertEquals(Integer.MAX_VALUE * 2L + 2L, IntStreamEx.rangeClosed(Integer.MAX_VALUE, Integer.MIN_VALUE, -1)
                .spliterator().getExactSizeIfKnown());
        assertEquals(0, IntStreamEx.rangeClosed(0, -1000, 1).count());
        assertEquals(0, IntStreamEx.rangeClosed(0, 1000, -1).count());
        assertEquals(0, IntStreamEx.rangeClosed(0, 1, -1).count());
        assertEquals(0, IntStreamEx.rangeClosed(0, -1, 1).count());
        assertEquals(0, IntStreamEx.rangeClosed(0, -1000, 2).count());
        assertEquals(0, IntStreamEx.rangeClosed(0, 1000, -2).count());
        assertEquals(0, IntStreamEx.rangeClosed(0, 1, -2).count());
        assertEquals(0, IntStreamEx.rangeClosed(0, -1, 2).count());
    }

    @Test(expected = ArrayIndexOutOfBoundsException.class)
    public void testArrayOffsetUnderflow() {
        IntStreamEx.of(EVEN_BYTES, -1, 3).findAny();
    }

    @Test(expected = ArrayIndexOutOfBoundsException.class)
    public void testArrayOffsetWrong() {
        IntStreamEx.of(EVEN_BYTES, 3, 1).findAny();
    }

    @Test(expected = ArrayIndexOutOfBoundsException.class)
    public void testArrayLengthOverflow() {
        IntStreamEx.of(EVEN_BYTES, 3, 6).findAny();
    }

    @Test
    public void testArrayLengthOk() {
        assertEquals(10, IntStreamEx.of(EVEN_BYTES, 3, 5).skip(1).findFirst().getAsInt());
    }

    @Test
    public void testOfIndices() {
        assertArrayEquals(new int[] {}, IntStreamEx.ofIndices(new int[0]).toArray());
        assertArrayEquals(new int[] { 0, 1, 2 }, IntStreamEx.ofIndices(new int[] { 5, -100, 1 }).toArray());
        assertArrayEquals(new int[] { 0, 2 }, IntStreamEx.ofIndices(new int[] { 5, -100, 1 }, i -> i > 0).toArray());
        assertArrayEquals(new int[] { 0, 1, 2 }, IntStreamEx.ofIndices(new long[] { 5, -100, 1 }).toArray());
        assertArrayEquals(new int[] { 0, 2 }, IntStreamEx.ofIndices(new long[] { 5, -100, 1 }, i -> i > 0).toArray());
        assertArrayEquals(new int[] { 0, 1, 2 }, IntStreamEx.ofIndices(new double[] { 5, -100, 1 }).toArray());
        assertArrayEquals(new int[] { 0, 2 }, IntStreamEx.ofIndices(new double[] { 5, -100, 1 }, i -> i > 0).toArray());
        assertArrayEquals(new int[] { 0, 1, 2 }, IntStreamEx.ofIndices(new String[] { "a", "b", "c" }).toArray());
        assertArrayEquals(new int[] { 1 }, IntStreamEx.ofIndices(new String[] { "a", "", "c" }, String::isEmpty)
                .toArray());
        assertArrayEquals(new int[] { 0, 1, 2 }, IntStreamEx.ofIndices(Arrays.asList("a", "b", "c")).toArray());
        assertArrayEquals(new int[] { 1 }, IntStreamEx.ofIndices(Arrays.asList("a", "", "c"), String::isEmpty)
                .toArray());
    }

    @Test
    public void testBasics() {
        assertFalse(IntStreamEx.of(1).isParallel());
        assertTrue(IntStreamEx.of(1).parallel().isParallel());
        assertFalse(IntStreamEx.of(1).parallel().sequential().isParallel());
        AtomicInteger i = new AtomicInteger();
        try (IntStreamEx s = IntStreamEx.of(1).onClose(() -> i.incrementAndGet())) {
            assertEquals(1, s.count());
        }
        assertEquals(1, i.get());
        assertEquals(6, IntStreamEx.range(0, 4).sum());
        assertEquals(3, IntStreamEx.range(0, 4).max().getAsInt());
        assertEquals(0, IntStreamEx.range(0, 4).min().getAsInt());
        assertEquals(1.5, IntStreamEx.range(0, 4).average().getAsDouble(), 0.000001);
        assertEquals(4, IntStreamEx.range(0, 4).summaryStatistics().getCount());
        assertArrayEquals(new int[] { 1, 2, 3 }, IntStreamEx.range(0, 5).skip(1).limit(3).toArray());
        assertArrayEquals(new int[] { 1, 2, 3 }, IntStreamEx.of(3, 1, 2).sorted().toArray());
        assertArrayEquals(new int[] { 1, 2, 3 }, IntStreamEx.of(1, 2, 1, 3, 2).distinct().toArray());
        assertArrayEquals(new int[] { 2, 4, 6 }, IntStreamEx.range(1, 4).map(x -> x * 2).toArray());
        assertArrayEquals(new long[] { 2, 4, 6 }, IntStreamEx.range(1, 4).mapToLong(x -> x * 2).toArray());
        assertArrayEquals(new double[] { 2, 4, 6 }, IntStreamEx.range(1, 4).mapToDouble(x -> x * 2).toArray(), 0.0);
        assertArrayEquals(new int[] { 1, 3 }, IntStreamEx.range(0, 5).filter(x -> x % 2 == 1).toArray());
        assertEquals(6, IntStreamEx.of(1, 2, 3).reduce(Integer::sum).getAsInt());
        assertEquals(Integer.MAX_VALUE, IntStreamEx.rangeClosed(1, Integer.MAX_VALUE).spliterator()
                .getExactSizeIfKnown());

        assertTrue(IntStreamEx.of(1, 2, 3).spliterator().hasCharacteristics(Spliterator.ORDERED));
        assertFalse(IntStreamEx.of(1, 2, 3).unordered().spliterator().hasCharacteristics(Spliterator.ORDERED));

        OfInt iterator = IntStreamEx.of(1, 2, 3).iterator();
        assertEquals(1, iterator.nextInt());
        assertEquals(2, iterator.nextInt());
        assertEquals(3, iterator.nextInt());
        assertFalse(iterator.hasNext());
        
		List<Integer> list = new ArrayList<>();
		IntStreamEx.range(10).parallel().forEachOrdered(x -> list.add(x));
		assertEquals(Arrays.asList(0, 1, 2, 3, 4, 5, 6, 7, 8, 9), list);
		
		assertTrue(IntStreamEx.empty().noneMatch(x -> true));
		assertFalse(IntStreamEx.of(1).noneMatch(x -> true));
		assertTrue(IntStreamEx.of(1).noneMatch(x -> false));
    }

    @Test
    public void testFlatMap() {
        long[][] vals = { { 1, 2, 3 }, { 2, 3, 4 }, { 5, 4, Long.MAX_VALUE, Long.MIN_VALUE } };
        assertArrayEquals(new long[] { 1, 2, 3, 2, 3, 4, 5, 4, Long.MAX_VALUE, Long.MIN_VALUE },
            IntStreamEx.ofIndices(vals).flatMapToLong(idx -> Arrays.stream(vals[idx])).toArray());
        String expected = IntStream.range(0, 200).boxed()
                .flatMap(i -> IntStream.range(0, i).<String> mapToObj(j -> i + ":" + j))
                .collect(Collectors.joining("/"));
        String res = IntStreamEx.range(200).flatMapToObj(i -> IntStreamEx.range(i).mapToObj(j -> i + ":" + j))
                .joining("/");
        String parallel = IntStreamEx.range(200).parallel()
                .flatMapToObj(i -> IntStreamEx.range(i).mapToObj(j -> i + ":" + j)).joining("/");
        assertEquals(expected, res);
        assertEquals(expected, parallel);

        double[] fractions = IntStreamEx.range(1, 5)
                .flatMapToDouble(i -> IntStreamEx.range(1, i).mapToDouble(j -> ((double) j) / i)).toArray();
        assertArrayEquals(new double[] { 1 / 2.0, 1 / 3.0, 2 / 3.0, 1 / 4.0, 2 / 4.0, 3 / 4.0 }, fractions, 0.000001);
        
        assertArrayEquals(new int[] {0, 0, 1, 0, 1, 2}, IntStreamEx.of(1, 2, 3).flatMap(IntStreamEx::range).toArray());
    }

    @Test
    public void testElements() {
        assertEquals(Arrays.asList("f", "d", "b"), IntStreamEx.of(5, 3, 1).elements("abcdef".split("")).toList());
        assertEquals(Arrays.asList("f", "d", "b"),
            IntStreamEx.of(5, 3, 1).elements(Arrays.asList("a", "b", "c", "d", "e", "f")).toList());
        assertArrayEquals(new int[] { 10, 6, 2 }, IntStreamEx.of(5, 3, 1).elements(new int[] { 0, 2, 4, 6, 8, 10 })
                .toArray());
        assertArrayEquals(new long[] { 10, 6, 2 }, IntStreamEx.of(5, 3, 1).elements(new long[] { 0, 2, 4, 6, 8, 10 })
                .toArray());
        assertArrayEquals(new double[] { 10, 6, 2 },
            IntStreamEx.of(5, 3, 1).elements(new double[] { 0, 2, 4, 6, 8, 10 }).toArray(), 0.0);
    }

    @Test
    public void testPrepend() {
        assertArrayEquals(new int[] { -1, 0, 1, 2, 3 }, IntStreamEx.of(1, 2, 3).prepend(-1, 0).toArray());
        assertArrayEquals(new int[] { 1, 2, 3 }, IntStreamEx.of(1, 2, 3).prepend().toArray());
        assertArrayEquals(new int[] { 10, 11, 0, 1, 2, 3 }, IntStreamEx.range(0, 4).prepend(IntStreamEx.range(10, 12))
                .toArray());
    }

    @Test
    public void testAppend() {
        assertArrayEquals(new int[] { 1, 2, 3, 4, 5 }, IntStreamEx.of(1, 2, 3).append(4, 5).toArray());
        assertArrayEquals(new int[] { 1, 2, 3 }, IntStreamEx.of(1, 2, 3).append().toArray());
        assertArrayEquals(new int[] { 0, 1, 2, 3, 10, 11 }, IntStreamEx.range(0, 4).append(IntStreamEx.range(10, 12))
                .toArray());
    }

    @Test
    public void testHas() {
        assertTrue(IntStreamEx.range(1, 4).has(3));
        assertFalse(IntStreamEx.range(1, 4).has(4));
    }

    @Test
    public void testWithout() {
        assertArrayEquals(new int[] { 1, 2 }, IntStreamEx.range(1, 4).without(3).toArray());
        assertArrayEquals(new int[] { 1, 2, 3 }, IntStreamEx.range(1, 4).without(5).toArray());
    }

    @Test
    public void testRanges() {
        assertArrayEquals(new int[] { 5, 4, Integer.MAX_VALUE }, IntStreamEx.of(1, 5, 3, 4, -1, Integer.MAX_VALUE)
                .greater(3).toArray());
        assertArrayEquals(new int[] { 5, 3, 4, Integer.MAX_VALUE }, IntStreamEx.of(1, 5, 3, 4, -1, Integer.MAX_VALUE)
                .atLeast(3).toArray());
        assertArrayEquals(new int[] { 1, -1 }, IntStreamEx.of(1, 5, 3, 4, -1, Integer.MAX_VALUE).less(3).toArray());
        assertArrayEquals(new int[] { 1, 3, -1 }, IntStreamEx.of(1, 5, 3, 4, -1, Integer.MAX_VALUE).atMost(3).toArray());
    }

    @Test
    public void testToBitSet() {
        assertEquals("{0, 1, 2, 3, 4}", IntStreamEx.range(5).toBitSet().toString());
        assertEquals("{0, 2, 3, 4, 10}", IntStreamEx.of(0, 2, 0, 3, 0, 4, 0, 10).parallel().toBitSet().toString());
    }

    @Test
    public void testAs() {
        assertEquals(4, IntStreamEx.range(0, 5).asLongStream().findAny(x -> x > 3).getAsLong());
        assertEquals(4.0, IntStreamEx.range(0, 5).asDoubleStream().findAny(x -> x > 3).getAsDouble(), 0.0);
    }

    @Test
    public void testFind() {
        assertEquals(6, IntStreamEx.range(1, 10).findFirst(i -> i > 5).getAsInt());
        assertFalse(IntStreamEx.range(1, 10).findAny(i -> i > 10).isPresent());
    }

    @Test
    public void testRemove() {
        assertArrayEquals(new int[] { 1, 2 }, IntStreamEx.of(1, 2, 3).remove(x -> x > 2).toArray());
    }

    @Test
    public void testSort() {
        assertArrayEquals(new int[] { 0, 3, 6, 1, 4, 7, 2, 5, 8 },
            IntStreamEx.range(0, 9).sortedByInt(i -> i % 3 * 3 + i / 3).toArray());
        assertArrayEquals(new int[] { 0, 3, 6, 1, 4, 7, 2, 5, 8 },
            IntStreamEx.range(0, 9).sortedByLong(i -> (long) i % 3 * Integer.MAX_VALUE + i / 3).toArray());
        assertArrayEquals(new int[] { 8, 7, 6, 5, 4, 3, 2, 1 }, IntStreamEx.range(1, 9).sortedByDouble(i -> 1.0 / i)
                .toArray());
        assertArrayEquals(new int[] { 10, 11, 5, 6, 7, 8, 9 }, IntStreamEx.range(5, 12).sortedBy(String::valueOf)
                .toArray());
        assertArrayEquals(new int[] { Integer.MAX_VALUE, 1000, 1, 0, -10, Integer.MIN_VALUE },
            IntStreamEx.of(0, 1, 1000, -10, Integer.MIN_VALUE, Integer.MAX_VALUE).reverseSorted().toArray());
    }

    @Test
    public void testToString() {
        assertEquals("LOWERCASE", IntStreamEx.ofChars("lowercase").map(c -> Character.toUpperCase((char) c))
                .charsToString());
        assertEquals("LOWERCASE", IntStreamEx.ofCodePoints("lowercase").map(Character::toUpperCase)
                .codePointsToString());
    }

    @Test
    public void testMinMax() {
        assertFalse(IntStreamEx.empty().maxBy(Integer::valueOf).isPresent());
        assertFalse(IntStreamEx.empty().maxByLong(x -> x).isPresent());
        assertEquals(9, IntStreamEx.range(5, 12).max((a, b) -> String.valueOf(a).compareTo(String.valueOf(b)))
                .getAsInt());
        assertEquals(10, IntStreamEx.range(5, 12).min((a, b) -> String.valueOf(a).compareTo(String.valueOf(b)))
                .getAsInt());
        assertEquals(9, IntStreamEx.range(5, 12).maxBy(String::valueOf).getAsInt());
        assertEquals(10, IntStreamEx.range(5, 12).minBy(String::valueOf).getAsInt());
        assertEquals(5, IntStreamEx.range(5, 12).maxByDouble(x -> 1.0 / x).getAsInt());
        assertEquals(11, IntStreamEx.range(5, 12).minByDouble(x -> 1.0 / x).getAsInt());
        assertEquals(29, IntStreamEx.of(15, 8, 31, 47, 19, 29).maxByInt(x -> x % 10 * 10 + x / 10).getAsInt());
        assertEquals(31, IntStreamEx.of(15, 8, 31, 47, 19, 29).minByInt(x -> x % 10 * 10 + x / 10).getAsInt());
        assertEquals(29, IntStreamEx.of(15, 8, 31, 47, 19, 29).maxByLong(x -> Long.MIN_VALUE + x % 10 * 10 + x / 10)
                .getAsInt());
        assertEquals(31, IntStreamEx.of(15, 8, 31, 47, 19, 29).minByLong(x -> Long.MIN_VALUE + x % 10 * 10 + x / 10)
                .getAsInt());

        Supplier<IntStreamEx> s = () -> IntStreamEx.of(1, 50, 120, 35, 130, 12, 0);
        IntUnaryOperator intKey = x -> String.valueOf(x).length();
        IntToLongFunction longKey = x -> String.valueOf(x).length();
        IntToDoubleFunction doubleKey = x -> String.valueOf(x).length();
        IntFunction<Integer> objKey = x -> String.valueOf(x).length();
        List<Function<IntStreamEx, OptionalInt>> minFns = Arrays.asList(is -> is.minByInt(intKey), 
            is -> is.minByLong(longKey), is -> is.minByDouble(doubleKey), is -> is.minBy(objKey));
        List<Function<IntStreamEx, OptionalInt>> maxFns = Arrays.asList(is -> is.maxByInt(intKey), 
            is -> is.maxByLong(longKey), is -> is.maxByDouble(doubleKey), is -> is.maxBy(objKey));
        minFns.forEach(fn -> assertEquals(1, fn.apply(s.get()).getAsInt()));
        minFns.forEach(fn -> assertEquals(1, fn.apply(s.get().parallel()).getAsInt()));
        maxFns.forEach(fn -> assertEquals(120, fn.apply(s.get()).getAsInt()));
        maxFns.forEach(fn -> assertEquals(120, fn.apply(s.get().parallel()).getAsInt()));
    }
    
    private IntStreamEx dropLast(IntStreamEx s) {
        return s.pairMap((a, b) -> a);
    }

    @Test
    public void testPairMap() {
        assertEquals(0, IntStreamEx.range(0).pairMap(Integer::sum).count());
        assertEquals(0, IntStreamEx.range(1).pairMap(Integer::sum).count());
        assertEquals(Collections.singletonMap(1, 9999L), IntStreamEx.range(10000).pairMap((a, b) -> b - a).boxed()
                .groupingBy(Function.identity(), Collectors.counting()));
        assertEquals(Collections.singletonMap(1, 9999L), IntStreamEx.range(10000).parallel().pairMap((a, b) -> b - a)
                .boxed().groupingBy(Function.identity(), Collectors.counting()));
        assertEquals(
            "Test Capitalization Stream",
            IntStreamEx
                    .ofChars("test caPiTaliZation streaM")
                    .parallel()
                    .prepend(0)
                    .pairMap(
                        (c1, c2) -> !Character.isLetter(c1) && Character.isLetter(c2) ? Character.toTitleCase(c2)
                                : Character.toLowerCase(c2)).charsToString());
        assertArrayEquals(IntStreamEx.range(9999).toArray(), dropLast(IntStreamEx.range(10000)).toArray());

        int data[] = new Random(1).ints(1000, 1, 1000).toArray();
        int[] expected = new int[data.length - 1];
        int lastSquare = data[0] * data[0];
        for (int i = 0; i < expected.length; i++) {
            int newSquare = data[i + 1] * data[i + 1];
            expected[i] = newSquare - lastSquare;
            lastSquare = newSquare;
        }
        int[] result = IntStreamEx.of(data).map(x -> x * x).pairMap((a, b) -> b - a).toArray();
        assertArrayEquals(expected, result);

        assertEquals(1, IntStreamEx.range(1000).map(x -> x * x).pairMap((a, b) -> b - a).pairMap((a, b) -> b - a)
                .distinct().count());

        assertArrayEquals(IntStreamEx.constant(1, 100).toArray(), IntStreamEx.iterate(0, i -> i + 1).parallel()
                .pairMap((a, b) -> b - a).limit(100).toArray());
    }

    @Test
    public void testToByteArray() {
        byte[] expected = new byte[10000];
        for (int i = 0; i < expected.length; i++)
            expected[i] = (byte) i;
        assertArrayEquals(expected, IntStreamEx.range(0, 10000).toByteArray());
        assertArrayEquals(expected, IntStreamEx.range(0, 10000).parallel().toByteArray());
        assertArrayEquals(expected, IntStreamEx.range(0, 10000).greater(-1).toByteArray());
        assertArrayEquals(expected, IntStreamEx.range(0, 10000).parallel().greater(-1).toByteArray());
    }

    @Test
    public void testToCharArray() {
        char[] expected = new char[10000];
        for (int i = 0; i < expected.length; i++)
            expected[i] = (char) i;
        assertArrayEquals(expected, IntStreamEx.range(0, 10000).toCharArray());
        assertArrayEquals(expected, IntStreamEx.range(0, 10000).parallel().toCharArray());
        assertArrayEquals(expected, IntStreamEx.range(0, 10000).greater(-1).toCharArray());
        assertArrayEquals(expected, IntStreamEx.range(0, 10000).parallel().greater(-1).toCharArray());
    }

    @Test
    public void testToShortArray() {
        short[] expected = new short[10000];
        for (int i = 0; i < expected.length; i++)
            expected[i] = (short) i;
        assertArrayEquals(expected, IntStreamEx.range(0, 10000).toShortArray());
        assertArrayEquals(expected, IntStreamEx.range(0, 10000).parallel().toShortArray());
        assertArrayEquals(expected, IntStreamEx.range(0, 10000).greater(-1).toShortArray());
        assertArrayEquals(expected, IntStreamEx.range(0, 10000).parallel().greater(-1).toShortArray());
    }

    @Test
    public void testJoining() {
        assertEquals("0,1,2,3,4,5,6,7,8,9", IntStreamEx.range(10).joining(","));
        assertEquals("0,1,2,3,4,5,6,7,8,9", IntStreamEx.range(10).parallel().joining(","));
        assertEquals("[0,1,2,3,4,5,6,7,8,9]", IntStreamEx.range(10).joining(",", "[", "]"));
        assertEquals("[0,1,2,3,4,5,6,7,8,9]", IntStreamEx.range(10).parallel().joining(",", "[", "]"));
    }

    @Test
    public void testMapToEntry() {
        Map<Integer, List<Integer>> result = IntStreamEx.range(10).mapToEntry(x -> x % 2, x -> x).grouping();
        assertEquals(Arrays.asList(0, 2, 4, 6, 8), result.get(0));
        assertEquals(Arrays.asList(1, 3, 5, 7, 9), result.get(1));
    }

    static final class HundredIterator implements PrimitiveIterator.OfInt {
        int i = 0;

        @Override
        public boolean hasNext() {
            return i < 100;
        }

        @Override
        public int nextInt() {
            return i++;
        }
    }

    @Test
    public void testRecreate() {
        Set<Integer> expected = IntStreamEx.range(1, 100).boxed().toSet();
        assertEquals(
            expected,
            IntStreamEx
                    .of(StreamSupport.intStream(
                        Spliterators.spliteratorUnknownSize(new HundredIterator(), Spliterator.ORDERED), false))
                    .skip(1).boxed().toSet());
        assertEquals(
            expected,
            IntStreamEx
                    .of(StreamSupport.intStream(
                        Spliterators.spliteratorUnknownSize(new HundredIterator(), Spliterator.ORDERED), true)).skip(1)
                    .boxed().toCollection(HashSet<Integer>::new));
        assertEquals(
            expected,
            IntStreamEx
                    .of(StreamSupport.intStream(
                        Spliterators.spliteratorUnknownSize(new HundredIterator(), Spliterator.ORDERED), true))
                    .skipOrdered(1).boxed().toSet());
        assertEquals(
            expected,
            IntStreamEx
                    .of(StreamSupport.intStream(
                        Spliterators.spliterator(new HundredIterator(), 100, Spliterator.ORDERED
                            | Spliterator.CONCURRENT), true)).skipOrdered(1).boxed().toSet());
        assertEquals(
            expected,
            IntStreamEx
                    .of(StreamSupport.intStream(
                        Spliterators.spliteratorUnknownSize(new HundredIterator(), Spliterator.ORDERED), true))
                    .unordered().skipOrdered(1).boxed().toCollection(HashSet<Integer>::new));

        assertEquals(expected, IntStreamEx.iterate(0, i -> i + 1).skip(1).greater(0).limit(99).boxed().toSet());
        assertEquals(500, (int) IntStreamEx.iterate(0, i -> i + 1).skipOrdered(1).greater(0).boxed().parallel()
                .findAny(i -> i == 500).get());
        assertEquals(expected, IntStreamEx.iterate(0, i -> i + 1).skipOrdered(1).greater(0).limit(99).boxed()
                .parallel().toSet());
    }
    
    @Test
    public void testTakeWhile() {
        assertArrayEquals(IntStreamEx.range(100).toArray(), IntStreamEx.iterate(0, i -> i+1).takeWhile(i -> i<100).toArray());
        assertEquals(0, IntStreamEx.iterate(0, i -> i+1).takeWhile(i -> i<0).count());
        assertEquals(1, IntStreamEx.of(1, 3, 2).takeWhile(i -> i<3).count());
        assertEquals(3, IntStreamEx.of(1, 2, 3).takeWhile(i -> i<100).count());
    }
    
    @Test
    public void testDropWhile() {
        assertArrayEquals(new int[] {5,6,7,8,9,10,11,12,13,14}, IntStreamEx.range(100).dropWhile(i -> i % 10 < 5).limit(10).toArray());
        assertEquals(100, IntStreamEx.range(100).dropWhile(i -> i % 10 < 0).count());
        assertEquals(0, IntStreamEx.range(100).dropWhile(i -> i % 10 < 10).count());
    }
    
    @Test
<<<<<<< HEAD
    public void testIndexOf() {
        assertEquals(5, IntStreamEx.range(50, 100).indexOf(55).getAsLong());
        assertFalse(IntStreamEx.range(50, 100).indexOf(200).isPresent());
        assertEquals(5, IntStreamEx.range(50, 100).parallel().indexOf(55).getAsLong());
        assertFalse(IntStreamEx.range(50, 100).parallel().indexOf(200).isPresent());
        
        assertEquals(11, IntStreamEx.range(50, 100).indexOf(x -> x > 60).getAsLong());
        assertFalse(IntStreamEx.range(50, 100).indexOf(x -> x < 0).isPresent());
        assertEquals(11, IntStreamEx.range(50, 100).parallel().indexOf(x -> x > 60).getAsLong());
        assertFalse(IntStreamEx.range(50, 100).parallel().indexOf(x -> x < 0).isPresent());
=======
    public void testFoldLeft() {
        // non-associative
        IntBinaryOperator accumulator = (x, y) -> (x + y) * (x + y);
        assertEquals(2322576, IntStreamEx.constant(3, 4).foldLeft(accumulator).orElse(-1));
        assertEquals(2322576, IntStreamEx.constant(3, 4).parallel().foldLeft(accumulator).orElse(-1));
        assertFalse(IntStreamEx.empty().foldLeft(accumulator).isPresent());
        assertEquals(144, IntStreamEx.rangeClosed(1, 3).foldLeft(0, accumulator));
        assertEquals(144, IntStreamEx.rangeClosed(1, 3).parallel().foldLeft(0, accumulator));
>>>>>>> 2f25c6e2
    }
}
<|MERGE_RESOLUTION|>--- conflicted
+++ resolved
@@ -1,614 +1,614 @@
-/*
- * Copyright 2015 Tagir Valeev
- * 
- * Licensed under the Apache License, Version 2.0 (the "License");
- * you may not use this file except in compliance with the License.
- * You may obtain a copy of the License at
- * 
- *     http://www.apache.org/licenses/LICENSE-2.0
- * 
- * Unless required by applicable law or agreed to in writing, software
- * distributed under the License is distributed on an "AS IS" BASIS,
- * WITHOUT WARRANTIES OR CONDITIONS OF ANY KIND, either express or implied.
- * See the License for the specific language governing permissions and
- * limitations under the License.
- */
-package javax.util.streamex;
-
-import java.util.ArrayList;
-import java.util.Arrays;
-import java.util.BitSet;
-import java.util.Collections;
-import java.util.HashSet;
-import java.util.List;
-import java.util.Map;
-import java.util.OptionalInt;
-import java.util.PrimitiveIterator;
-import java.util.PrimitiveIterator.OfInt;
-import java.util.Random;
-import java.util.Set;
-import java.util.Spliterator;
-import java.util.Spliterators;
-import java.util.concurrent.atomic.AtomicInteger;
-import java.util.function.Function;
-import java.util.function.IntBinaryOperator;
-import java.util.function.IntFunction;
-import java.util.function.IntToDoubleFunction;
-import java.util.function.IntToLongFunction;
-import java.util.function.IntUnaryOperator;
-import java.util.function.Supplier;
-import java.util.stream.Collectors;
-import java.util.stream.IntStream;
-import java.util.stream.StreamSupport;
-
-import org.junit.Test;
-
-import static org.junit.Assert.*;
-
-public class IntStreamExTest {
-    private static final byte[] EVEN_BYTES = new byte[] { 2, 4, 6, 8, 10 };
-
-    @Test
-    public void testCreate() {
-        assertArrayEquals(new int[] {}, IntStreamEx.empty().toArray());
-        // double test is intended
-        assertArrayEquals(new int[] {}, IntStreamEx.empty().toArray());
-        assertArrayEquals(new int[] { 1 }, IntStreamEx.of(1).toArray());
-        assertArrayEquals(new int[] { 1 }, IntStreamEx.of(OptionalInt.of(1)).toArray());
-        assertArrayEquals(new int[] {}, IntStreamEx.of(OptionalInt.empty()).toArray());
-        assertArrayEquals(new int[] { 1, 2, 3 }, IntStreamEx.of(1, 2, 3).toArray());
-        assertArrayEquals(new int[] { 4, 6 }, IntStreamEx.of(new int[] { 2, 4, 6, 8, 10 }, 1, 3).toArray());
-        assertArrayEquals(new int[] { 1, 2, 3 }, IntStreamEx.of(new byte[] { 1, 2, 3 }).toArray());
-        assertArrayEquals(new int[] { 4, 6 }, IntStreamEx.of(EVEN_BYTES, 1, 3).toArray());
-        assertArrayEquals(new int[] { 1, 2, 3 }, IntStreamEx.of(new short[] { 1, 2, 3 }).toArray());
-        assertArrayEquals(new int[] { 4, 6 }, IntStreamEx.of(new short[] { 2, 4, 6, 8, 10 }, 1, 3).toArray());
-        assertArrayEquals(new int[] { 'a', 'b', 'c' }, IntStreamEx.of('a', 'b', 'c').toArray());
-        assertArrayEquals(new int[] { '1', 'b' }, IntStreamEx.of(new char[] { 'a', '1', 'b', '2', 'c', '3' }, 1, 3)
-                .toArray());
-        assertArrayEquals(new int[] { 1, 2, 3 }, IntStreamEx.of(IntStream.of(1, 2, 3)).toArray());
-        assertArrayEquals(new int[] { 1, 2, 3 }, IntStreamEx.of(Arrays.asList(1, 2, 3)).toArray());
-        assertArrayEquals(new int[] { 0, 1, 2 }, IntStreamEx.range(3).toArray());
-        assertArrayEquals(new int[] { 1, 2, 3 }, IntStreamEx.range(1, 4).toArray());
-        assertArrayEquals(new int[] { 1, 2, 3 }, IntStreamEx.rangeClosed(1, 3).toArray());
-        assertArrayEquals(new int[] { 1, 2, 4, 8, 16 }, IntStreamEx.iterate(1, x -> x * 2).limit(5).toArray());
-        assertArrayEquals(new int[] { 1, 1, 1, 1 }, IntStreamEx.generate(() -> 1).limit(4).toArray());
-        assertArrayEquals(new int[] { 1, 1, 1, 1 }, IntStreamEx.constant(1, 4).toArray());
-        assertArrayEquals(new int[] { 'a', 'b', 'c' }, IntStreamEx.ofChars("abc").toArray());
-        assertEquals(10, IntStreamEx.of(new Random(), 10).count());
-        assertTrue(IntStreamEx.of(new Random(), 100, 1, 10).allMatch(x -> x >= 1 && x < 10));
-        assertArrayEquals(IntStreamEx.of(new Random(1), 100, 1, 10).toArray(), IntStreamEx.of(new Random(1), 1, 10)
-                .limit(100).toArray());
-
-        IntStream stream = IntStreamEx.of(1, 2, 3);
-        assertSame(stream, IntStreamEx.of(stream));
-
-        assertArrayEquals(new int[] { 4, 2, 0, -2, -4 },
-            IntStreamEx.zip(new int[] { 5, 4, 3, 2, 1 }, new int[] { 1, 2, 3, 4, 5 }, (a, b) -> a - b).toArray());
-
-        assertArrayEquals(new int[] { 1, 5, 3 }, IntStreamEx.of(Spliterators.spliterator(new int[] { 1, 5, 3 }, 0))
-                .toArray());
-        
-        BitSet bs = new BitSet();
-        bs.set(1);
-        bs.set(3);
-        bs.set(5);
-		assertArrayEquals(new int[] { 1, 3, 5 }, IntStreamEx.of(bs).toArray());
-    }
-    
-    @Test
-    public void testRangeStep() {
-        assertArrayEquals(new int[] { 0 }, IntStreamEx.range(0, 1000, 100000).toArray());
-        assertArrayEquals(new int[] { 0 }, IntStreamEx.range(0, 1000, 1000).toArray());
-        assertArrayEquals(new int[] { 0, Integer.MAX_VALUE - 1 },
-            IntStreamEx.range(0, Integer.MAX_VALUE, Integer.MAX_VALUE - 1).toArray());
-        assertArrayEquals(new int[] { Integer.MIN_VALUE, -1, Integer.MAX_VALUE - 1 },
-            IntStreamEx.range(Integer.MIN_VALUE, Integer.MAX_VALUE, Integer.MAX_VALUE).toArray());
-        assertArrayEquals(new int[] { Integer.MIN_VALUE, -1 },
-            IntStreamEx.range(Integer.MIN_VALUE, Integer.MAX_VALUE - 1, Integer.MAX_VALUE).toArray());
-        assertArrayEquals(new int[] { Integer.MAX_VALUE, -1 },
-            IntStreamEx.range(Integer.MAX_VALUE, Integer.MIN_VALUE, Integer.MIN_VALUE).toArray());
-        assertArrayEquals(new int[] { Integer.MAX_VALUE }, IntStreamEx.range(Integer.MAX_VALUE, 0, Integer.MIN_VALUE)
-                .toArray());
-        assertArrayEquals(new int[] { 1, Integer.MIN_VALUE + 1 },
-            IntStreamEx.range(1, Integer.MIN_VALUE, Integer.MIN_VALUE).toArray());
-        assertArrayEquals(new int[] { 0 }, IntStreamEx.range(0, Integer.MIN_VALUE, Integer.MIN_VALUE).toArray());
-        assertArrayEquals(new int[] { 0, 2, 4, 6, 8 }, IntStreamEx.range(0, 9, 2).toArray());
-        assertArrayEquals(new int[] { 0, 2, 4, 6 }, IntStreamEx.range(0, 8, 2).toArray());
-        assertArrayEquals(new int[] { 0, -2, -4, -6, -8 }, IntStreamEx.range(0, -9, -2).toArray());
-        assertArrayEquals(new int[] { 0, -2, -4, -6 }, IntStreamEx.range(0, -8, -2).toArray());
-        assertArrayEquals(new int[] { 5, 4, 3, 2, 1, 0 }, IntStreamEx.range(5, -1, -1).toArray());
-        assertEquals(Integer.MAX_VALUE + 1L, IntStreamEx.range(Integer.MIN_VALUE, Integer.MAX_VALUE, 2).spliterator()
-                .getExactSizeIfKnown());
-        assertEquals(Integer.MAX_VALUE, IntStreamEx.range(Integer.MIN_VALUE, Integer.MAX_VALUE - 1, 2).spliterator()
-                .getExactSizeIfKnown());
-        assertEquals(Integer.MAX_VALUE + 1L, IntStreamEx.range(Integer.MAX_VALUE, Integer.MIN_VALUE, -2).spliterator()
-                .getExactSizeIfKnown());
-        assertEquals(Integer.MAX_VALUE, IntStreamEx.range(Integer.MAX_VALUE, Integer.MIN_VALUE + 1, -2).spliterator()
-                .getExactSizeIfKnown());
-        assertEquals(Integer.MAX_VALUE * 2L + 1L, IntStreamEx.range(Integer.MIN_VALUE, Integer.MAX_VALUE, 1)
-                .spliterator().getExactSizeIfKnown());
-        assertEquals(Integer.MAX_VALUE * 2L + 1L, IntStreamEx.range(Integer.MAX_VALUE, Integer.MIN_VALUE, -1)
-                .spliterator().getExactSizeIfKnown());
-        assertEquals(0, IntStreamEx.range(0, -1000, 1).count());
-        assertEquals(0, IntStreamEx.range(0, 1000, -1).count());
-        assertEquals(0, IntStreamEx.range(0, 0, -1).count());
-        assertEquals(0, IntStreamEx.range(0, 0, 1).count());
-        assertEquals(0, IntStreamEx.range(0, -1000, 2).count());
-        assertEquals(0, IntStreamEx.range(0, 1000, -2).count());
-        assertEquals(0, IntStreamEx.range(0, 0, -2).count());
-        assertEquals(0, IntStreamEx.range(0, 0, 2).count());
-        
-        assertEquals(0, IntStreamEx.range(0, Integer.MIN_VALUE, 2).spliterator().getExactSizeIfKnown());
-        assertEquals(0, IntStreamEx.range(0, Integer.MAX_VALUE, -2).spliterator().getExactSizeIfKnown());
-    }
-    
-    @Test(expected = IllegalArgumentException.class)
-    public void testRangeIllegalStep() {
-        IntStreamEx.range(0, 1000, 0);
-    }
-    
-    @Test
-    public void testRangeClosedStep() {
-        assertArrayEquals(new int[] { 0 }, IntStreamEx.rangeClosed(0, 1000, 100000).toArray());
-        assertArrayEquals(new int[] { 0, 1000 }, IntStreamEx.rangeClosed(0, 1000, 1000).toArray());
-        assertArrayEquals(new int[] { 0, Integer.MAX_VALUE - 1 },
-            IntStreamEx.rangeClosed(0, Integer.MAX_VALUE, Integer.MAX_VALUE - 1).toArray());
-        assertArrayEquals(new int[] { 0, Integer.MAX_VALUE },
-            IntStreamEx.rangeClosed(0, Integer.MAX_VALUE, Integer.MAX_VALUE).toArray());
-        assertArrayEquals(new int[] { Integer.MIN_VALUE, -1, Integer.MAX_VALUE - 1 },
-            IntStreamEx.rangeClosed(Integer.MIN_VALUE, Integer.MAX_VALUE, Integer.MAX_VALUE).toArray());
-        assertArrayEquals(new int[] { Integer.MIN_VALUE, -1, Integer.MAX_VALUE - 1 },
-            IntStreamEx.rangeClosed(Integer.MIN_VALUE, Integer.MAX_VALUE - 1, Integer.MAX_VALUE).toArray());
-        assertArrayEquals(new int[] { Integer.MAX_VALUE, -1 },
-            IntStreamEx.rangeClosed(Integer.MAX_VALUE, Integer.MIN_VALUE, Integer.MIN_VALUE).toArray());
-        assertArrayEquals(new int[] { Integer.MAX_VALUE },
-            IntStreamEx.rangeClosed(Integer.MAX_VALUE, 0, Integer.MIN_VALUE).toArray());
-        assertArrayEquals(new int[] { 0, Integer.MIN_VALUE },
-            IntStreamEx.rangeClosed(0, Integer.MIN_VALUE, Integer.MIN_VALUE).toArray());
-        assertArrayEquals(new int[] { 0, 2, 4, 6, 8 }, IntStreamEx.rangeClosed(0, 9, 2).toArray());
-        assertArrayEquals(new int[] { 0, 2, 4, 6, 8 }, IntStreamEx.rangeClosed(0, 8, 2).toArray());
-        assertArrayEquals(new int[] { 0, 2, 4, 6 }, IntStreamEx.rangeClosed(0, 7, 2).toArray());
-        assertArrayEquals(new int[] { 0, -2, -4, -6, -8 }, IntStreamEx.rangeClosed(0, -9, -2).toArray());
-        assertArrayEquals(new int[] { 0, -2, -4, -6, -8 }, IntStreamEx.rangeClosed(0, -8, -2).toArray());
-        assertArrayEquals(new int[] { 0, -2, -4, -6 }, IntStreamEx.rangeClosed(0, -7, -2).toArray());
-        assertArrayEquals(new int[] { 5, 4, 3, 2, 1, 0 }, IntStreamEx.rangeClosed(5, 0, -1).toArray());
-        assertEquals(Integer.MAX_VALUE + 1L, IntStreamEx.rangeClosed(Integer.MIN_VALUE, Integer.MAX_VALUE, 2)
-                .spliterator().getExactSizeIfKnown());
-        assertEquals(Integer.MAX_VALUE + 1L, IntStreamEx.rangeClosed(Integer.MIN_VALUE, Integer.MAX_VALUE - 1, 2)
-                .spliterator().getExactSizeIfKnown());
-        assertEquals(Integer.MAX_VALUE, IntStreamEx.rangeClosed(Integer.MIN_VALUE, Integer.MAX_VALUE - 2, 2)
-                .spliterator().getExactSizeIfKnown());
-        assertEquals(Integer.MAX_VALUE + 1L, IntStreamEx.rangeClosed(Integer.MAX_VALUE, Integer.MIN_VALUE, -2)
-                .spliterator().getExactSizeIfKnown());
-        assertEquals(Integer.MAX_VALUE + 1L, IntStreamEx.rangeClosed(Integer.MAX_VALUE, Integer.MIN_VALUE + 1, -2)
-                .spliterator().getExactSizeIfKnown());
-        assertEquals(Integer.MAX_VALUE * 2L + 2L, IntStreamEx.rangeClosed(Integer.MIN_VALUE, Integer.MAX_VALUE, 1)
-                .spliterator().getExactSizeIfKnown());
-        assertEquals(Integer.MAX_VALUE * 2L + 2L, IntStreamEx.rangeClosed(Integer.MAX_VALUE, Integer.MIN_VALUE, -1)
-                .spliterator().getExactSizeIfKnown());
-        assertEquals(0, IntStreamEx.rangeClosed(0, -1000, 1).count());
-        assertEquals(0, IntStreamEx.rangeClosed(0, 1000, -1).count());
-        assertEquals(0, IntStreamEx.rangeClosed(0, 1, -1).count());
-        assertEquals(0, IntStreamEx.rangeClosed(0, -1, 1).count());
-        assertEquals(0, IntStreamEx.rangeClosed(0, -1000, 2).count());
-        assertEquals(0, IntStreamEx.rangeClosed(0, 1000, -2).count());
-        assertEquals(0, IntStreamEx.rangeClosed(0, 1, -2).count());
-        assertEquals(0, IntStreamEx.rangeClosed(0, -1, 2).count());
-    }
-
-    @Test(expected = ArrayIndexOutOfBoundsException.class)
-    public void testArrayOffsetUnderflow() {
-        IntStreamEx.of(EVEN_BYTES, -1, 3).findAny();
-    }
-
-    @Test(expected = ArrayIndexOutOfBoundsException.class)
-    public void testArrayOffsetWrong() {
-        IntStreamEx.of(EVEN_BYTES, 3, 1).findAny();
-    }
-
-    @Test(expected = ArrayIndexOutOfBoundsException.class)
-    public void testArrayLengthOverflow() {
-        IntStreamEx.of(EVEN_BYTES, 3, 6).findAny();
-    }
-
-    @Test
-    public void testArrayLengthOk() {
-        assertEquals(10, IntStreamEx.of(EVEN_BYTES, 3, 5).skip(1).findFirst().getAsInt());
-    }
-
-    @Test
-    public void testOfIndices() {
-        assertArrayEquals(new int[] {}, IntStreamEx.ofIndices(new int[0]).toArray());
-        assertArrayEquals(new int[] { 0, 1, 2 }, IntStreamEx.ofIndices(new int[] { 5, -100, 1 }).toArray());
-        assertArrayEquals(new int[] { 0, 2 }, IntStreamEx.ofIndices(new int[] { 5, -100, 1 }, i -> i > 0).toArray());
-        assertArrayEquals(new int[] { 0, 1, 2 }, IntStreamEx.ofIndices(new long[] { 5, -100, 1 }).toArray());
-        assertArrayEquals(new int[] { 0, 2 }, IntStreamEx.ofIndices(new long[] { 5, -100, 1 }, i -> i > 0).toArray());
-        assertArrayEquals(new int[] { 0, 1, 2 }, IntStreamEx.ofIndices(new double[] { 5, -100, 1 }).toArray());
-        assertArrayEquals(new int[] { 0, 2 }, IntStreamEx.ofIndices(new double[] { 5, -100, 1 }, i -> i > 0).toArray());
-        assertArrayEquals(new int[] { 0, 1, 2 }, IntStreamEx.ofIndices(new String[] { "a", "b", "c" }).toArray());
-        assertArrayEquals(new int[] { 1 }, IntStreamEx.ofIndices(new String[] { "a", "", "c" }, String::isEmpty)
-                .toArray());
-        assertArrayEquals(new int[] { 0, 1, 2 }, IntStreamEx.ofIndices(Arrays.asList("a", "b", "c")).toArray());
-        assertArrayEquals(new int[] { 1 }, IntStreamEx.ofIndices(Arrays.asList("a", "", "c"), String::isEmpty)
-                .toArray());
-    }
-
-    @Test
-    public void testBasics() {
-        assertFalse(IntStreamEx.of(1).isParallel());
-        assertTrue(IntStreamEx.of(1).parallel().isParallel());
-        assertFalse(IntStreamEx.of(1).parallel().sequential().isParallel());
-        AtomicInteger i = new AtomicInteger();
-        try (IntStreamEx s = IntStreamEx.of(1).onClose(() -> i.incrementAndGet())) {
-            assertEquals(1, s.count());
-        }
-        assertEquals(1, i.get());
-        assertEquals(6, IntStreamEx.range(0, 4).sum());
-        assertEquals(3, IntStreamEx.range(0, 4).max().getAsInt());
-        assertEquals(0, IntStreamEx.range(0, 4).min().getAsInt());
-        assertEquals(1.5, IntStreamEx.range(0, 4).average().getAsDouble(), 0.000001);
-        assertEquals(4, IntStreamEx.range(0, 4).summaryStatistics().getCount());
-        assertArrayEquals(new int[] { 1, 2, 3 }, IntStreamEx.range(0, 5).skip(1).limit(3).toArray());
-        assertArrayEquals(new int[] { 1, 2, 3 }, IntStreamEx.of(3, 1, 2).sorted().toArray());
-        assertArrayEquals(new int[] { 1, 2, 3 }, IntStreamEx.of(1, 2, 1, 3, 2).distinct().toArray());
-        assertArrayEquals(new int[] { 2, 4, 6 }, IntStreamEx.range(1, 4).map(x -> x * 2).toArray());
-        assertArrayEquals(new long[] { 2, 4, 6 }, IntStreamEx.range(1, 4).mapToLong(x -> x * 2).toArray());
-        assertArrayEquals(new double[] { 2, 4, 6 }, IntStreamEx.range(1, 4).mapToDouble(x -> x * 2).toArray(), 0.0);
-        assertArrayEquals(new int[] { 1, 3 }, IntStreamEx.range(0, 5).filter(x -> x % 2 == 1).toArray());
-        assertEquals(6, IntStreamEx.of(1, 2, 3).reduce(Integer::sum).getAsInt());
-        assertEquals(Integer.MAX_VALUE, IntStreamEx.rangeClosed(1, Integer.MAX_VALUE).spliterator()
-                .getExactSizeIfKnown());
-
-        assertTrue(IntStreamEx.of(1, 2, 3).spliterator().hasCharacteristics(Spliterator.ORDERED));
-        assertFalse(IntStreamEx.of(1, 2, 3).unordered().spliterator().hasCharacteristics(Spliterator.ORDERED));
-
-        OfInt iterator = IntStreamEx.of(1, 2, 3).iterator();
-        assertEquals(1, iterator.nextInt());
-        assertEquals(2, iterator.nextInt());
-        assertEquals(3, iterator.nextInt());
-        assertFalse(iterator.hasNext());
-        
-		List<Integer> list = new ArrayList<>();
-		IntStreamEx.range(10).parallel().forEachOrdered(x -> list.add(x));
-		assertEquals(Arrays.asList(0, 1, 2, 3, 4, 5, 6, 7, 8, 9), list);
-		
-		assertTrue(IntStreamEx.empty().noneMatch(x -> true));
-		assertFalse(IntStreamEx.of(1).noneMatch(x -> true));
-		assertTrue(IntStreamEx.of(1).noneMatch(x -> false));
-    }
-
-    @Test
-    public void testFlatMap() {
-        long[][] vals = { { 1, 2, 3 }, { 2, 3, 4 }, { 5, 4, Long.MAX_VALUE, Long.MIN_VALUE } };
-        assertArrayEquals(new long[] { 1, 2, 3, 2, 3, 4, 5, 4, Long.MAX_VALUE, Long.MIN_VALUE },
-            IntStreamEx.ofIndices(vals).flatMapToLong(idx -> Arrays.stream(vals[idx])).toArray());
-        String expected = IntStream.range(0, 200).boxed()
-                .flatMap(i -> IntStream.range(0, i).<String> mapToObj(j -> i + ":" + j))
-                .collect(Collectors.joining("/"));
-        String res = IntStreamEx.range(200).flatMapToObj(i -> IntStreamEx.range(i).mapToObj(j -> i + ":" + j))
-                .joining("/");
-        String parallel = IntStreamEx.range(200).parallel()
-                .flatMapToObj(i -> IntStreamEx.range(i).mapToObj(j -> i + ":" + j)).joining("/");
-        assertEquals(expected, res);
-        assertEquals(expected, parallel);
-
-        double[] fractions = IntStreamEx.range(1, 5)
-                .flatMapToDouble(i -> IntStreamEx.range(1, i).mapToDouble(j -> ((double) j) / i)).toArray();
-        assertArrayEquals(new double[] { 1 / 2.0, 1 / 3.0, 2 / 3.0, 1 / 4.0, 2 / 4.0, 3 / 4.0 }, fractions, 0.000001);
-        
-        assertArrayEquals(new int[] {0, 0, 1, 0, 1, 2}, IntStreamEx.of(1, 2, 3).flatMap(IntStreamEx::range).toArray());
-    }
-
-    @Test
-    public void testElements() {
-        assertEquals(Arrays.asList("f", "d", "b"), IntStreamEx.of(5, 3, 1).elements("abcdef".split("")).toList());
-        assertEquals(Arrays.asList("f", "d", "b"),
-            IntStreamEx.of(5, 3, 1).elements(Arrays.asList("a", "b", "c", "d", "e", "f")).toList());
-        assertArrayEquals(new int[] { 10, 6, 2 }, IntStreamEx.of(5, 3, 1).elements(new int[] { 0, 2, 4, 6, 8, 10 })
-                .toArray());
-        assertArrayEquals(new long[] { 10, 6, 2 }, IntStreamEx.of(5, 3, 1).elements(new long[] { 0, 2, 4, 6, 8, 10 })
-                .toArray());
-        assertArrayEquals(new double[] { 10, 6, 2 },
-            IntStreamEx.of(5, 3, 1).elements(new double[] { 0, 2, 4, 6, 8, 10 }).toArray(), 0.0);
-    }
-
-    @Test
-    public void testPrepend() {
-        assertArrayEquals(new int[] { -1, 0, 1, 2, 3 }, IntStreamEx.of(1, 2, 3).prepend(-1, 0).toArray());
-        assertArrayEquals(new int[] { 1, 2, 3 }, IntStreamEx.of(1, 2, 3).prepend().toArray());
-        assertArrayEquals(new int[] { 10, 11, 0, 1, 2, 3 }, IntStreamEx.range(0, 4).prepend(IntStreamEx.range(10, 12))
-                .toArray());
-    }
-
-    @Test
-    public void testAppend() {
-        assertArrayEquals(new int[] { 1, 2, 3, 4, 5 }, IntStreamEx.of(1, 2, 3).append(4, 5).toArray());
-        assertArrayEquals(new int[] { 1, 2, 3 }, IntStreamEx.of(1, 2, 3).append().toArray());
-        assertArrayEquals(new int[] { 0, 1, 2, 3, 10, 11 }, IntStreamEx.range(0, 4).append(IntStreamEx.range(10, 12))
-                .toArray());
-    }
-
-    @Test
-    public void testHas() {
-        assertTrue(IntStreamEx.range(1, 4).has(3));
-        assertFalse(IntStreamEx.range(1, 4).has(4));
-    }
-
-    @Test
-    public void testWithout() {
-        assertArrayEquals(new int[] { 1, 2 }, IntStreamEx.range(1, 4).without(3).toArray());
-        assertArrayEquals(new int[] { 1, 2, 3 }, IntStreamEx.range(1, 4).without(5).toArray());
-    }
-
-    @Test
-    public void testRanges() {
-        assertArrayEquals(new int[] { 5, 4, Integer.MAX_VALUE }, IntStreamEx.of(1, 5, 3, 4, -1, Integer.MAX_VALUE)
-                .greater(3).toArray());
-        assertArrayEquals(new int[] { 5, 3, 4, Integer.MAX_VALUE }, IntStreamEx.of(1, 5, 3, 4, -1, Integer.MAX_VALUE)
-                .atLeast(3).toArray());
-        assertArrayEquals(new int[] { 1, -1 }, IntStreamEx.of(1, 5, 3, 4, -1, Integer.MAX_VALUE).less(3).toArray());
-        assertArrayEquals(new int[] { 1, 3, -1 }, IntStreamEx.of(1, 5, 3, 4, -1, Integer.MAX_VALUE).atMost(3).toArray());
-    }
-
-    @Test
-    public void testToBitSet() {
-        assertEquals("{0, 1, 2, 3, 4}", IntStreamEx.range(5).toBitSet().toString());
-        assertEquals("{0, 2, 3, 4, 10}", IntStreamEx.of(0, 2, 0, 3, 0, 4, 0, 10).parallel().toBitSet().toString());
-    }
-
-    @Test
-    public void testAs() {
-        assertEquals(4, IntStreamEx.range(0, 5).asLongStream().findAny(x -> x > 3).getAsLong());
-        assertEquals(4.0, IntStreamEx.range(0, 5).asDoubleStream().findAny(x -> x > 3).getAsDouble(), 0.0);
-    }
-
-    @Test
-    public void testFind() {
-        assertEquals(6, IntStreamEx.range(1, 10).findFirst(i -> i > 5).getAsInt());
-        assertFalse(IntStreamEx.range(1, 10).findAny(i -> i > 10).isPresent());
-    }
-
-    @Test
-    public void testRemove() {
-        assertArrayEquals(new int[] { 1, 2 }, IntStreamEx.of(1, 2, 3).remove(x -> x > 2).toArray());
-    }
-
-    @Test
-    public void testSort() {
-        assertArrayEquals(new int[] { 0, 3, 6, 1, 4, 7, 2, 5, 8 },
-            IntStreamEx.range(0, 9).sortedByInt(i -> i % 3 * 3 + i / 3).toArray());
-        assertArrayEquals(new int[] { 0, 3, 6, 1, 4, 7, 2, 5, 8 },
-            IntStreamEx.range(0, 9).sortedByLong(i -> (long) i % 3 * Integer.MAX_VALUE + i / 3).toArray());
-        assertArrayEquals(new int[] { 8, 7, 6, 5, 4, 3, 2, 1 }, IntStreamEx.range(1, 9).sortedByDouble(i -> 1.0 / i)
-                .toArray());
-        assertArrayEquals(new int[] { 10, 11, 5, 6, 7, 8, 9 }, IntStreamEx.range(5, 12).sortedBy(String::valueOf)
-                .toArray());
-        assertArrayEquals(new int[] { Integer.MAX_VALUE, 1000, 1, 0, -10, Integer.MIN_VALUE },
-            IntStreamEx.of(0, 1, 1000, -10, Integer.MIN_VALUE, Integer.MAX_VALUE).reverseSorted().toArray());
-    }
-
-    @Test
-    public void testToString() {
-        assertEquals("LOWERCASE", IntStreamEx.ofChars("lowercase").map(c -> Character.toUpperCase((char) c))
-                .charsToString());
-        assertEquals("LOWERCASE", IntStreamEx.ofCodePoints("lowercase").map(Character::toUpperCase)
-                .codePointsToString());
-    }
-
-    @Test
-    public void testMinMax() {
-        assertFalse(IntStreamEx.empty().maxBy(Integer::valueOf).isPresent());
-        assertFalse(IntStreamEx.empty().maxByLong(x -> x).isPresent());
-        assertEquals(9, IntStreamEx.range(5, 12).max((a, b) -> String.valueOf(a).compareTo(String.valueOf(b)))
-                .getAsInt());
-        assertEquals(10, IntStreamEx.range(5, 12).min((a, b) -> String.valueOf(a).compareTo(String.valueOf(b)))
-                .getAsInt());
-        assertEquals(9, IntStreamEx.range(5, 12).maxBy(String::valueOf).getAsInt());
-        assertEquals(10, IntStreamEx.range(5, 12).minBy(String::valueOf).getAsInt());
-        assertEquals(5, IntStreamEx.range(5, 12).maxByDouble(x -> 1.0 / x).getAsInt());
-        assertEquals(11, IntStreamEx.range(5, 12).minByDouble(x -> 1.0 / x).getAsInt());
-        assertEquals(29, IntStreamEx.of(15, 8, 31, 47, 19, 29).maxByInt(x -> x % 10 * 10 + x / 10).getAsInt());
-        assertEquals(31, IntStreamEx.of(15, 8, 31, 47, 19, 29).minByInt(x -> x % 10 * 10 + x / 10).getAsInt());
-        assertEquals(29, IntStreamEx.of(15, 8, 31, 47, 19, 29).maxByLong(x -> Long.MIN_VALUE + x % 10 * 10 + x / 10)
-                .getAsInt());
-        assertEquals(31, IntStreamEx.of(15, 8, 31, 47, 19, 29).minByLong(x -> Long.MIN_VALUE + x % 10 * 10 + x / 10)
-                .getAsInt());
-
-        Supplier<IntStreamEx> s = () -> IntStreamEx.of(1, 50, 120, 35, 130, 12, 0);
-        IntUnaryOperator intKey = x -> String.valueOf(x).length();
-        IntToLongFunction longKey = x -> String.valueOf(x).length();
-        IntToDoubleFunction doubleKey = x -> String.valueOf(x).length();
-        IntFunction<Integer> objKey = x -> String.valueOf(x).length();
-        List<Function<IntStreamEx, OptionalInt>> minFns = Arrays.asList(is -> is.minByInt(intKey), 
-            is -> is.minByLong(longKey), is -> is.minByDouble(doubleKey), is -> is.minBy(objKey));
-        List<Function<IntStreamEx, OptionalInt>> maxFns = Arrays.asList(is -> is.maxByInt(intKey), 
-            is -> is.maxByLong(longKey), is -> is.maxByDouble(doubleKey), is -> is.maxBy(objKey));
-        minFns.forEach(fn -> assertEquals(1, fn.apply(s.get()).getAsInt()));
-        minFns.forEach(fn -> assertEquals(1, fn.apply(s.get().parallel()).getAsInt()));
-        maxFns.forEach(fn -> assertEquals(120, fn.apply(s.get()).getAsInt()));
-        maxFns.forEach(fn -> assertEquals(120, fn.apply(s.get().parallel()).getAsInt()));
-    }
-    
-    private IntStreamEx dropLast(IntStreamEx s) {
-        return s.pairMap((a, b) -> a);
-    }
-
-    @Test
-    public void testPairMap() {
-        assertEquals(0, IntStreamEx.range(0).pairMap(Integer::sum).count());
-        assertEquals(0, IntStreamEx.range(1).pairMap(Integer::sum).count());
-        assertEquals(Collections.singletonMap(1, 9999L), IntStreamEx.range(10000).pairMap((a, b) -> b - a).boxed()
-                .groupingBy(Function.identity(), Collectors.counting()));
-        assertEquals(Collections.singletonMap(1, 9999L), IntStreamEx.range(10000).parallel().pairMap((a, b) -> b - a)
-                .boxed().groupingBy(Function.identity(), Collectors.counting()));
-        assertEquals(
-            "Test Capitalization Stream",
-            IntStreamEx
-                    .ofChars("test caPiTaliZation streaM")
-                    .parallel()
-                    .prepend(0)
-                    .pairMap(
-                        (c1, c2) -> !Character.isLetter(c1) && Character.isLetter(c2) ? Character.toTitleCase(c2)
-                                : Character.toLowerCase(c2)).charsToString());
-        assertArrayEquals(IntStreamEx.range(9999).toArray(), dropLast(IntStreamEx.range(10000)).toArray());
-
-        int data[] = new Random(1).ints(1000, 1, 1000).toArray();
-        int[] expected = new int[data.length - 1];
-        int lastSquare = data[0] * data[0];
-        for (int i = 0; i < expected.length; i++) {
-            int newSquare = data[i + 1] * data[i + 1];
-            expected[i] = newSquare - lastSquare;
-            lastSquare = newSquare;
-        }
-        int[] result = IntStreamEx.of(data).map(x -> x * x).pairMap((a, b) -> b - a).toArray();
-        assertArrayEquals(expected, result);
-
-        assertEquals(1, IntStreamEx.range(1000).map(x -> x * x).pairMap((a, b) -> b - a).pairMap((a, b) -> b - a)
-                .distinct().count());
-
-        assertArrayEquals(IntStreamEx.constant(1, 100).toArray(), IntStreamEx.iterate(0, i -> i + 1).parallel()
-                .pairMap((a, b) -> b - a).limit(100).toArray());
-    }
-
-    @Test
-    public void testToByteArray() {
-        byte[] expected = new byte[10000];
-        for (int i = 0; i < expected.length; i++)
-            expected[i] = (byte) i;
-        assertArrayEquals(expected, IntStreamEx.range(0, 10000).toByteArray());
-        assertArrayEquals(expected, IntStreamEx.range(0, 10000).parallel().toByteArray());
-        assertArrayEquals(expected, IntStreamEx.range(0, 10000).greater(-1).toByteArray());
-        assertArrayEquals(expected, IntStreamEx.range(0, 10000).parallel().greater(-1).toByteArray());
-    }
-
-    @Test
-    public void testToCharArray() {
-        char[] expected = new char[10000];
-        for (int i = 0; i < expected.length; i++)
-            expected[i] = (char) i;
-        assertArrayEquals(expected, IntStreamEx.range(0, 10000).toCharArray());
-        assertArrayEquals(expected, IntStreamEx.range(0, 10000).parallel().toCharArray());
-        assertArrayEquals(expected, IntStreamEx.range(0, 10000).greater(-1).toCharArray());
-        assertArrayEquals(expected, IntStreamEx.range(0, 10000).parallel().greater(-1).toCharArray());
-    }
-
-    @Test
-    public void testToShortArray() {
-        short[] expected = new short[10000];
-        for (int i = 0; i < expected.length; i++)
-            expected[i] = (short) i;
-        assertArrayEquals(expected, IntStreamEx.range(0, 10000).toShortArray());
-        assertArrayEquals(expected, IntStreamEx.range(0, 10000).parallel().toShortArray());
-        assertArrayEquals(expected, IntStreamEx.range(0, 10000).greater(-1).toShortArray());
-        assertArrayEquals(expected, IntStreamEx.range(0, 10000).parallel().greater(-1).toShortArray());
-    }
-
-    @Test
-    public void testJoining() {
-        assertEquals("0,1,2,3,4,5,6,7,8,9", IntStreamEx.range(10).joining(","));
-        assertEquals("0,1,2,3,4,5,6,7,8,9", IntStreamEx.range(10).parallel().joining(","));
-        assertEquals("[0,1,2,3,4,5,6,7,8,9]", IntStreamEx.range(10).joining(",", "[", "]"));
-        assertEquals("[0,1,2,3,4,5,6,7,8,9]", IntStreamEx.range(10).parallel().joining(",", "[", "]"));
-    }
-
-    @Test
-    public void testMapToEntry() {
-        Map<Integer, List<Integer>> result = IntStreamEx.range(10).mapToEntry(x -> x % 2, x -> x).grouping();
-        assertEquals(Arrays.asList(0, 2, 4, 6, 8), result.get(0));
-        assertEquals(Arrays.asList(1, 3, 5, 7, 9), result.get(1));
-    }
-
-    static final class HundredIterator implements PrimitiveIterator.OfInt {
-        int i = 0;
-
-        @Override
-        public boolean hasNext() {
-            return i < 100;
-        }
-
-        @Override
-        public int nextInt() {
-            return i++;
-        }
-    }
-
-    @Test
-    public void testRecreate() {
-        Set<Integer> expected = IntStreamEx.range(1, 100).boxed().toSet();
-        assertEquals(
-            expected,
-            IntStreamEx
-                    .of(StreamSupport.intStream(
-                        Spliterators.spliteratorUnknownSize(new HundredIterator(), Spliterator.ORDERED), false))
-                    .skip(1).boxed().toSet());
-        assertEquals(
-            expected,
-            IntStreamEx
-                    .of(StreamSupport.intStream(
-                        Spliterators.spliteratorUnknownSize(new HundredIterator(), Spliterator.ORDERED), true)).skip(1)
-                    .boxed().toCollection(HashSet<Integer>::new));
-        assertEquals(
-            expected,
-            IntStreamEx
-                    .of(StreamSupport.intStream(
-                        Spliterators.spliteratorUnknownSize(new HundredIterator(), Spliterator.ORDERED), true))
-                    .skipOrdered(1).boxed().toSet());
-        assertEquals(
-            expected,
-            IntStreamEx
-                    .of(StreamSupport.intStream(
-                        Spliterators.spliterator(new HundredIterator(), 100, Spliterator.ORDERED
-                            | Spliterator.CONCURRENT), true)).skipOrdered(1).boxed().toSet());
-        assertEquals(
-            expected,
-            IntStreamEx
-                    .of(StreamSupport.intStream(
-                        Spliterators.spliteratorUnknownSize(new HundredIterator(), Spliterator.ORDERED), true))
-                    .unordered().skipOrdered(1).boxed().toCollection(HashSet<Integer>::new));
-
-        assertEquals(expected, IntStreamEx.iterate(0, i -> i + 1).skip(1).greater(0).limit(99).boxed().toSet());
-        assertEquals(500, (int) IntStreamEx.iterate(0, i -> i + 1).skipOrdered(1).greater(0).boxed().parallel()
-                .findAny(i -> i == 500).get());
-        assertEquals(expected, IntStreamEx.iterate(0, i -> i + 1).skipOrdered(1).greater(0).limit(99).boxed()
-                .parallel().toSet());
-    }
-    
-    @Test
-    public void testTakeWhile() {
-        assertArrayEquals(IntStreamEx.range(100).toArray(), IntStreamEx.iterate(0, i -> i+1).takeWhile(i -> i<100).toArray());
-        assertEquals(0, IntStreamEx.iterate(0, i -> i+1).takeWhile(i -> i<0).count());
-        assertEquals(1, IntStreamEx.of(1, 3, 2).takeWhile(i -> i<3).count());
-        assertEquals(3, IntStreamEx.of(1, 2, 3).takeWhile(i -> i<100).count());
-    }
-    
-    @Test
-    public void testDropWhile() {
-        assertArrayEquals(new int[] {5,6,7,8,9,10,11,12,13,14}, IntStreamEx.range(100).dropWhile(i -> i % 10 < 5).limit(10).toArray());
-        assertEquals(100, IntStreamEx.range(100).dropWhile(i -> i % 10 < 0).count());
-        assertEquals(0, IntStreamEx.range(100).dropWhile(i -> i % 10 < 10).count());
-    }
-    
-    @Test
-<<<<<<< HEAD
-    public void testIndexOf() {
-        assertEquals(5, IntStreamEx.range(50, 100).indexOf(55).getAsLong());
-        assertFalse(IntStreamEx.range(50, 100).indexOf(200).isPresent());
-        assertEquals(5, IntStreamEx.range(50, 100).parallel().indexOf(55).getAsLong());
-        assertFalse(IntStreamEx.range(50, 100).parallel().indexOf(200).isPresent());
-        
-        assertEquals(11, IntStreamEx.range(50, 100).indexOf(x -> x > 60).getAsLong());
-        assertFalse(IntStreamEx.range(50, 100).indexOf(x -> x < 0).isPresent());
-        assertEquals(11, IntStreamEx.range(50, 100).parallel().indexOf(x -> x > 60).getAsLong());
-        assertFalse(IntStreamEx.range(50, 100).parallel().indexOf(x -> x < 0).isPresent());
-=======
-    public void testFoldLeft() {
-        // non-associative
-        IntBinaryOperator accumulator = (x, y) -> (x + y) * (x + y);
-        assertEquals(2322576, IntStreamEx.constant(3, 4).foldLeft(accumulator).orElse(-1));
-        assertEquals(2322576, IntStreamEx.constant(3, 4).parallel().foldLeft(accumulator).orElse(-1));
-        assertFalse(IntStreamEx.empty().foldLeft(accumulator).isPresent());
-        assertEquals(144, IntStreamEx.rangeClosed(1, 3).foldLeft(0, accumulator));
-        assertEquals(144, IntStreamEx.rangeClosed(1, 3).parallel().foldLeft(0, accumulator));
->>>>>>> 2f25c6e2
-    }
-}
+/*
+ * Copyright 2015 Tagir Valeev
+ * 
+ * Licensed under the Apache License, Version 2.0 (the "License");
+ * you may not use this file except in compliance with the License.
+ * You may obtain a copy of the License at
+ * 
+ *     http://www.apache.org/licenses/LICENSE-2.0
+ * 
+ * Unless required by applicable law or agreed to in writing, software
+ * distributed under the License is distributed on an "AS IS" BASIS,
+ * WITHOUT WARRANTIES OR CONDITIONS OF ANY KIND, either express or implied.
+ * See the License for the specific language governing permissions and
+ * limitations under the License.
+ */
+package javax.util.streamex;
+
+import java.util.ArrayList;
+import java.util.Arrays;
+import java.util.BitSet;
+import java.util.Collections;
+import java.util.HashSet;
+import java.util.List;
+import java.util.Map;
+import java.util.OptionalInt;
+import java.util.PrimitiveIterator;
+import java.util.PrimitiveIterator.OfInt;
+import java.util.Random;
+import java.util.Set;
+import java.util.Spliterator;
+import java.util.Spliterators;
+import java.util.concurrent.atomic.AtomicInteger;
+import java.util.function.Function;
+import java.util.function.IntBinaryOperator;
+import java.util.function.IntFunction;
+import java.util.function.IntToDoubleFunction;
+import java.util.function.IntToLongFunction;
+import java.util.function.IntUnaryOperator;
+import java.util.function.Supplier;
+import java.util.stream.Collectors;
+import java.util.stream.IntStream;
+import java.util.stream.StreamSupport;
+
+import org.junit.Test;
+
+import static org.junit.Assert.*;
+
+public class IntStreamExTest {
+    private static final byte[] EVEN_BYTES = new byte[] { 2, 4, 6, 8, 10 };
+
+    @Test
+    public void testCreate() {
+        assertArrayEquals(new int[] {}, IntStreamEx.empty().toArray());
+        // double test is intended
+        assertArrayEquals(new int[] {}, IntStreamEx.empty().toArray());
+        assertArrayEquals(new int[] { 1 }, IntStreamEx.of(1).toArray());
+        assertArrayEquals(new int[] { 1 }, IntStreamEx.of(OptionalInt.of(1)).toArray());
+        assertArrayEquals(new int[] {}, IntStreamEx.of(OptionalInt.empty()).toArray());
+        assertArrayEquals(new int[] { 1, 2, 3 }, IntStreamEx.of(1, 2, 3).toArray());
+        assertArrayEquals(new int[] { 4, 6 }, IntStreamEx.of(new int[] { 2, 4, 6, 8, 10 }, 1, 3).toArray());
+        assertArrayEquals(new int[] { 1, 2, 3 }, IntStreamEx.of(new byte[] { 1, 2, 3 }).toArray());
+        assertArrayEquals(new int[] { 4, 6 }, IntStreamEx.of(EVEN_BYTES, 1, 3).toArray());
+        assertArrayEquals(new int[] { 1, 2, 3 }, IntStreamEx.of(new short[] { 1, 2, 3 }).toArray());
+        assertArrayEquals(new int[] { 4, 6 }, IntStreamEx.of(new short[] { 2, 4, 6, 8, 10 }, 1, 3).toArray());
+        assertArrayEquals(new int[] { 'a', 'b', 'c' }, IntStreamEx.of('a', 'b', 'c').toArray());
+        assertArrayEquals(new int[] { '1', 'b' }, IntStreamEx.of(new char[] { 'a', '1', 'b', '2', 'c', '3' }, 1, 3)
+                .toArray());
+        assertArrayEquals(new int[] { 1, 2, 3 }, IntStreamEx.of(IntStream.of(1, 2, 3)).toArray());
+        assertArrayEquals(new int[] { 1, 2, 3 }, IntStreamEx.of(Arrays.asList(1, 2, 3)).toArray());
+        assertArrayEquals(new int[] { 0, 1, 2 }, IntStreamEx.range(3).toArray());
+        assertArrayEquals(new int[] { 1, 2, 3 }, IntStreamEx.range(1, 4).toArray());
+        assertArrayEquals(new int[] { 1, 2, 3 }, IntStreamEx.rangeClosed(1, 3).toArray());
+        assertArrayEquals(new int[] { 1, 2, 4, 8, 16 }, IntStreamEx.iterate(1, x -> x * 2).limit(5).toArray());
+        assertArrayEquals(new int[] { 1, 1, 1, 1 }, IntStreamEx.generate(() -> 1).limit(4).toArray());
+        assertArrayEquals(new int[] { 1, 1, 1, 1 }, IntStreamEx.constant(1, 4).toArray());
+        assertArrayEquals(new int[] { 'a', 'b', 'c' }, IntStreamEx.ofChars("abc").toArray());
+        assertEquals(10, IntStreamEx.of(new Random(), 10).count());
+        assertTrue(IntStreamEx.of(new Random(), 100, 1, 10).allMatch(x -> x >= 1 && x < 10));
+        assertArrayEquals(IntStreamEx.of(new Random(1), 100, 1, 10).toArray(), IntStreamEx.of(new Random(1), 1, 10)
+                .limit(100).toArray());
+
+        IntStream stream = IntStreamEx.of(1, 2, 3);
+        assertSame(stream, IntStreamEx.of(stream));
+
+        assertArrayEquals(new int[] { 4, 2, 0, -2, -4 },
+            IntStreamEx.zip(new int[] { 5, 4, 3, 2, 1 }, new int[] { 1, 2, 3, 4, 5 }, (a, b) -> a - b).toArray());
+
+        assertArrayEquals(new int[] { 1, 5, 3 }, IntStreamEx.of(Spliterators.spliterator(new int[] { 1, 5, 3 }, 0))
+                .toArray());
+        
+        BitSet bs = new BitSet();
+        bs.set(1);
+        bs.set(3);
+        bs.set(5);
+		assertArrayEquals(new int[] { 1, 3, 5 }, IntStreamEx.of(bs).toArray());
+    }
+    
+    @Test
+    public void testRangeStep() {
+        assertArrayEquals(new int[] { 0 }, IntStreamEx.range(0, 1000, 100000).toArray());
+        assertArrayEquals(new int[] { 0 }, IntStreamEx.range(0, 1000, 1000).toArray());
+        assertArrayEquals(new int[] { 0, Integer.MAX_VALUE - 1 },
+            IntStreamEx.range(0, Integer.MAX_VALUE, Integer.MAX_VALUE - 1).toArray());
+        assertArrayEquals(new int[] { Integer.MIN_VALUE, -1, Integer.MAX_VALUE - 1 },
+            IntStreamEx.range(Integer.MIN_VALUE, Integer.MAX_VALUE, Integer.MAX_VALUE).toArray());
+        assertArrayEquals(new int[] { Integer.MIN_VALUE, -1 },
+            IntStreamEx.range(Integer.MIN_VALUE, Integer.MAX_VALUE - 1, Integer.MAX_VALUE).toArray());
+        assertArrayEquals(new int[] { Integer.MAX_VALUE, -1 },
+            IntStreamEx.range(Integer.MAX_VALUE, Integer.MIN_VALUE, Integer.MIN_VALUE).toArray());
+        assertArrayEquals(new int[] { Integer.MAX_VALUE }, IntStreamEx.range(Integer.MAX_VALUE, 0, Integer.MIN_VALUE)
+                .toArray());
+        assertArrayEquals(new int[] { 1, Integer.MIN_VALUE + 1 },
+            IntStreamEx.range(1, Integer.MIN_VALUE, Integer.MIN_VALUE).toArray());
+        assertArrayEquals(new int[] { 0 }, IntStreamEx.range(0, Integer.MIN_VALUE, Integer.MIN_VALUE).toArray());
+        assertArrayEquals(new int[] { 0, 2, 4, 6, 8 }, IntStreamEx.range(0, 9, 2).toArray());
+        assertArrayEquals(new int[] { 0, 2, 4, 6 }, IntStreamEx.range(0, 8, 2).toArray());
+        assertArrayEquals(new int[] { 0, -2, -4, -6, -8 }, IntStreamEx.range(0, -9, -2).toArray());
+        assertArrayEquals(new int[] { 0, -2, -4, -6 }, IntStreamEx.range(0, -8, -2).toArray());
+        assertArrayEquals(new int[] { 5, 4, 3, 2, 1, 0 }, IntStreamEx.range(5, -1, -1).toArray());
+        assertEquals(Integer.MAX_VALUE + 1L, IntStreamEx.range(Integer.MIN_VALUE, Integer.MAX_VALUE, 2).spliterator()
+                .getExactSizeIfKnown());
+        assertEquals(Integer.MAX_VALUE, IntStreamEx.range(Integer.MIN_VALUE, Integer.MAX_VALUE - 1, 2).spliterator()
+                .getExactSizeIfKnown());
+        assertEquals(Integer.MAX_VALUE + 1L, IntStreamEx.range(Integer.MAX_VALUE, Integer.MIN_VALUE, -2).spliterator()
+                .getExactSizeIfKnown());
+        assertEquals(Integer.MAX_VALUE, IntStreamEx.range(Integer.MAX_VALUE, Integer.MIN_VALUE + 1, -2).spliterator()
+                .getExactSizeIfKnown());
+        assertEquals(Integer.MAX_VALUE * 2L + 1L, IntStreamEx.range(Integer.MIN_VALUE, Integer.MAX_VALUE, 1)
+                .spliterator().getExactSizeIfKnown());
+        assertEquals(Integer.MAX_VALUE * 2L + 1L, IntStreamEx.range(Integer.MAX_VALUE, Integer.MIN_VALUE, -1)
+                .spliterator().getExactSizeIfKnown());
+        assertEquals(0, IntStreamEx.range(0, -1000, 1).count());
+        assertEquals(0, IntStreamEx.range(0, 1000, -1).count());
+        assertEquals(0, IntStreamEx.range(0, 0, -1).count());
+        assertEquals(0, IntStreamEx.range(0, 0, 1).count());
+        assertEquals(0, IntStreamEx.range(0, -1000, 2).count());
+        assertEquals(0, IntStreamEx.range(0, 1000, -2).count());
+        assertEquals(0, IntStreamEx.range(0, 0, -2).count());
+        assertEquals(0, IntStreamEx.range(0, 0, 2).count());
+        
+        assertEquals(0, IntStreamEx.range(0, Integer.MIN_VALUE, 2).spliterator().getExactSizeIfKnown());
+        assertEquals(0, IntStreamEx.range(0, Integer.MAX_VALUE, -2).spliterator().getExactSizeIfKnown());
+    }
+    
+    @Test(expected = IllegalArgumentException.class)
+    public void testRangeIllegalStep() {
+        IntStreamEx.range(0, 1000, 0);
+    }
+    
+    @Test
+    public void testRangeClosedStep() {
+        assertArrayEquals(new int[] { 0 }, IntStreamEx.rangeClosed(0, 1000, 100000).toArray());
+        assertArrayEquals(new int[] { 0, 1000 }, IntStreamEx.rangeClosed(0, 1000, 1000).toArray());
+        assertArrayEquals(new int[] { 0, Integer.MAX_VALUE - 1 },
+            IntStreamEx.rangeClosed(0, Integer.MAX_VALUE, Integer.MAX_VALUE - 1).toArray());
+        assertArrayEquals(new int[] { 0, Integer.MAX_VALUE },
+            IntStreamEx.rangeClosed(0, Integer.MAX_VALUE, Integer.MAX_VALUE).toArray());
+        assertArrayEquals(new int[] { Integer.MIN_VALUE, -1, Integer.MAX_VALUE - 1 },
+            IntStreamEx.rangeClosed(Integer.MIN_VALUE, Integer.MAX_VALUE, Integer.MAX_VALUE).toArray());
+        assertArrayEquals(new int[] { Integer.MIN_VALUE, -1, Integer.MAX_VALUE - 1 },
+            IntStreamEx.rangeClosed(Integer.MIN_VALUE, Integer.MAX_VALUE - 1, Integer.MAX_VALUE).toArray());
+        assertArrayEquals(new int[] { Integer.MAX_VALUE, -1 },
+            IntStreamEx.rangeClosed(Integer.MAX_VALUE, Integer.MIN_VALUE, Integer.MIN_VALUE).toArray());
+        assertArrayEquals(new int[] { Integer.MAX_VALUE },
+            IntStreamEx.rangeClosed(Integer.MAX_VALUE, 0, Integer.MIN_VALUE).toArray());
+        assertArrayEquals(new int[] { 0, Integer.MIN_VALUE },
+            IntStreamEx.rangeClosed(0, Integer.MIN_VALUE, Integer.MIN_VALUE).toArray());
+        assertArrayEquals(new int[] { 0, 2, 4, 6, 8 }, IntStreamEx.rangeClosed(0, 9, 2).toArray());
+        assertArrayEquals(new int[] { 0, 2, 4, 6, 8 }, IntStreamEx.rangeClosed(0, 8, 2).toArray());
+        assertArrayEquals(new int[] { 0, 2, 4, 6 }, IntStreamEx.rangeClosed(0, 7, 2).toArray());
+        assertArrayEquals(new int[] { 0, -2, -4, -6, -8 }, IntStreamEx.rangeClosed(0, -9, -2).toArray());
+        assertArrayEquals(new int[] { 0, -2, -4, -6, -8 }, IntStreamEx.rangeClosed(0, -8, -2).toArray());
+        assertArrayEquals(new int[] { 0, -2, -4, -6 }, IntStreamEx.rangeClosed(0, -7, -2).toArray());
+        assertArrayEquals(new int[] { 5, 4, 3, 2, 1, 0 }, IntStreamEx.rangeClosed(5, 0, -1).toArray());
+        assertEquals(Integer.MAX_VALUE + 1L, IntStreamEx.rangeClosed(Integer.MIN_VALUE, Integer.MAX_VALUE, 2)
+                .spliterator().getExactSizeIfKnown());
+        assertEquals(Integer.MAX_VALUE + 1L, IntStreamEx.rangeClosed(Integer.MIN_VALUE, Integer.MAX_VALUE - 1, 2)
+                .spliterator().getExactSizeIfKnown());
+        assertEquals(Integer.MAX_VALUE, IntStreamEx.rangeClosed(Integer.MIN_VALUE, Integer.MAX_VALUE - 2, 2)
+                .spliterator().getExactSizeIfKnown());
+        assertEquals(Integer.MAX_VALUE + 1L, IntStreamEx.rangeClosed(Integer.MAX_VALUE, Integer.MIN_VALUE, -2)
+                .spliterator().getExactSizeIfKnown());
+        assertEquals(Integer.MAX_VALUE + 1L, IntStreamEx.rangeClosed(Integer.MAX_VALUE, Integer.MIN_VALUE + 1, -2)
+                .spliterator().getExactSizeIfKnown());
+        assertEquals(Integer.MAX_VALUE * 2L + 2L, IntStreamEx.rangeClosed(Integer.MIN_VALUE, Integer.MAX_VALUE, 1)
+                .spliterator().getExactSizeIfKnown());
+        assertEquals(Integer.MAX_VALUE * 2L + 2L, IntStreamEx.rangeClosed(Integer.MAX_VALUE, Integer.MIN_VALUE, -1)
+                .spliterator().getExactSizeIfKnown());
+        assertEquals(0, IntStreamEx.rangeClosed(0, -1000, 1).count());
+        assertEquals(0, IntStreamEx.rangeClosed(0, 1000, -1).count());
+        assertEquals(0, IntStreamEx.rangeClosed(0, 1, -1).count());
+        assertEquals(0, IntStreamEx.rangeClosed(0, -1, 1).count());
+        assertEquals(0, IntStreamEx.rangeClosed(0, -1000, 2).count());
+        assertEquals(0, IntStreamEx.rangeClosed(0, 1000, -2).count());
+        assertEquals(0, IntStreamEx.rangeClosed(0, 1, -2).count());
+        assertEquals(0, IntStreamEx.rangeClosed(0, -1, 2).count());
+    }
+
+    @Test(expected = ArrayIndexOutOfBoundsException.class)
+    public void testArrayOffsetUnderflow() {
+        IntStreamEx.of(EVEN_BYTES, -1, 3).findAny();
+    }
+
+    @Test(expected = ArrayIndexOutOfBoundsException.class)
+    public void testArrayOffsetWrong() {
+        IntStreamEx.of(EVEN_BYTES, 3, 1).findAny();
+    }
+
+    @Test(expected = ArrayIndexOutOfBoundsException.class)
+    public void testArrayLengthOverflow() {
+        IntStreamEx.of(EVEN_BYTES, 3, 6).findAny();
+    }
+
+    @Test
+    public void testArrayLengthOk() {
+        assertEquals(10, IntStreamEx.of(EVEN_BYTES, 3, 5).skip(1).findFirst().getAsInt());
+    }
+
+    @Test
+    public void testOfIndices() {
+        assertArrayEquals(new int[] {}, IntStreamEx.ofIndices(new int[0]).toArray());
+        assertArrayEquals(new int[] { 0, 1, 2 }, IntStreamEx.ofIndices(new int[] { 5, -100, 1 }).toArray());
+        assertArrayEquals(new int[] { 0, 2 }, IntStreamEx.ofIndices(new int[] { 5, -100, 1 }, i -> i > 0).toArray());
+        assertArrayEquals(new int[] { 0, 1, 2 }, IntStreamEx.ofIndices(new long[] { 5, -100, 1 }).toArray());
+        assertArrayEquals(new int[] { 0, 2 }, IntStreamEx.ofIndices(new long[] { 5, -100, 1 }, i -> i > 0).toArray());
+        assertArrayEquals(new int[] { 0, 1, 2 }, IntStreamEx.ofIndices(new double[] { 5, -100, 1 }).toArray());
+        assertArrayEquals(new int[] { 0, 2 }, IntStreamEx.ofIndices(new double[] { 5, -100, 1 }, i -> i > 0).toArray());
+        assertArrayEquals(new int[] { 0, 1, 2 }, IntStreamEx.ofIndices(new String[] { "a", "b", "c" }).toArray());
+        assertArrayEquals(new int[] { 1 }, IntStreamEx.ofIndices(new String[] { "a", "", "c" }, String::isEmpty)
+                .toArray());
+        assertArrayEquals(new int[] { 0, 1, 2 }, IntStreamEx.ofIndices(Arrays.asList("a", "b", "c")).toArray());
+        assertArrayEquals(new int[] { 1 }, IntStreamEx.ofIndices(Arrays.asList("a", "", "c"), String::isEmpty)
+                .toArray());
+    }
+
+    @Test
+    public void testBasics() {
+        assertFalse(IntStreamEx.of(1).isParallel());
+        assertTrue(IntStreamEx.of(1).parallel().isParallel());
+        assertFalse(IntStreamEx.of(1).parallel().sequential().isParallel());
+        AtomicInteger i = new AtomicInteger();
+        try (IntStreamEx s = IntStreamEx.of(1).onClose(() -> i.incrementAndGet())) {
+            assertEquals(1, s.count());
+        }
+        assertEquals(1, i.get());
+        assertEquals(6, IntStreamEx.range(0, 4).sum());
+        assertEquals(3, IntStreamEx.range(0, 4).max().getAsInt());
+        assertEquals(0, IntStreamEx.range(0, 4).min().getAsInt());
+        assertEquals(1.5, IntStreamEx.range(0, 4).average().getAsDouble(), 0.000001);
+        assertEquals(4, IntStreamEx.range(0, 4).summaryStatistics().getCount());
+        assertArrayEquals(new int[] { 1, 2, 3 }, IntStreamEx.range(0, 5).skip(1).limit(3).toArray());
+        assertArrayEquals(new int[] { 1, 2, 3 }, IntStreamEx.of(3, 1, 2).sorted().toArray());
+        assertArrayEquals(new int[] { 1, 2, 3 }, IntStreamEx.of(1, 2, 1, 3, 2).distinct().toArray());
+        assertArrayEquals(new int[] { 2, 4, 6 }, IntStreamEx.range(1, 4).map(x -> x * 2).toArray());
+        assertArrayEquals(new long[] { 2, 4, 6 }, IntStreamEx.range(1, 4).mapToLong(x -> x * 2).toArray());
+        assertArrayEquals(new double[] { 2, 4, 6 }, IntStreamEx.range(1, 4).mapToDouble(x -> x * 2).toArray(), 0.0);
+        assertArrayEquals(new int[] { 1, 3 }, IntStreamEx.range(0, 5).filter(x -> x % 2 == 1).toArray());
+        assertEquals(6, IntStreamEx.of(1, 2, 3).reduce(Integer::sum).getAsInt());
+        assertEquals(Integer.MAX_VALUE, IntStreamEx.rangeClosed(1, Integer.MAX_VALUE).spliterator()
+                .getExactSizeIfKnown());
+
+        assertTrue(IntStreamEx.of(1, 2, 3).spliterator().hasCharacteristics(Spliterator.ORDERED));
+        assertFalse(IntStreamEx.of(1, 2, 3).unordered().spliterator().hasCharacteristics(Spliterator.ORDERED));
+
+        OfInt iterator = IntStreamEx.of(1, 2, 3).iterator();
+        assertEquals(1, iterator.nextInt());
+        assertEquals(2, iterator.nextInt());
+        assertEquals(3, iterator.nextInt());
+        assertFalse(iterator.hasNext());
+        
+		List<Integer> list = new ArrayList<>();
+		IntStreamEx.range(10).parallel().forEachOrdered(x -> list.add(x));
+		assertEquals(Arrays.asList(0, 1, 2, 3, 4, 5, 6, 7, 8, 9), list);
+		
+		assertTrue(IntStreamEx.empty().noneMatch(x -> true));
+		assertFalse(IntStreamEx.of(1).noneMatch(x -> true));
+		assertTrue(IntStreamEx.of(1).noneMatch(x -> false));
+    }
+
+    @Test
+    public void testFlatMap() {
+        long[][] vals = { { 1, 2, 3 }, { 2, 3, 4 }, { 5, 4, Long.MAX_VALUE, Long.MIN_VALUE } };
+        assertArrayEquals(new long[] { 1, 2, 3, 2, 3, 4, 5, 4, Long.MAX_VALUE, Long.MIN_VALUE },
+            IntStreamEx.ofIndices(vals).flatMapToLong(idx -> Arrays.stream(vals[idx])).toArray());
+        String expected = IntStream.range(0, 200).boxed()
+                .flatMap(i -> IntStream.range(0, i).<String> mapToObj(j -> i + ":" + j))
+                .collect(Collectors.joining("/"));
+        String res = IntStreamEx.range(200).flatMapToObj(i -> IntStreamEx.range(i).mapToObj(j -> i + ":" + j))
+                .joining("/");
+        String parallel = IntStreamEx.range(200).parallel()
+                .flatMapToObj(i -> IntStreamEx.range(i).mapToObj(j -> i + ":" + j)).joining("/");
+        assertEquals(expected, res);
+        assertEquals(expected, parallel);
+
+        double[] fractions = IntStreamEx.range(1, 5)
+                .flatMapToDouble(i -> IntStreamEx.range(1, i).mapToDouble(j -> ((double) j) / i)).toArray();
+        assertArrayEquals(new double[] { 1 / 2.0, 1 / 3.0, 2 / 3.0, 1 / 4.0, 2 / 4.0, 3 / 4.0 }, fractions, 0.000001);
+        
+        assertArrayEquals(new int[] {0, 0, 1, 0, 1, 2}, IntStreamEx.of(1, 2, 3).flatMap(IntStreamEx::range).toArray());
+    }
+
+    @Test
+    public void testElements() {
+        assertEquals(Arrays.asList("f", "d", "b"), IntStreamEx.of(5, 3, 1).elements("abcdef".split("")).toList());
+        assertEquals(Arrays.asList("f", "d", "b"),
+            IntStreamEx.of(5, 3, 1).elements(Arrays.asList("a", "b", "c", "d", "e", "f")).toList());
+        assertArrayEquals(new int[] { 10, 6, 2 }, IntStreamEx.of(5, 3, 1).elements(new int[] { 0, 2, 4, 6, 8, 10 })
+                .toArray());
+        assertArrayEquals(new long[] { 10, 6, 2 }, IntStreamEx.of(5, 3, 1).elements(new long[] { 0, 2, 4, 6, 8, 10 })
+                .toArray());
+        assertArrayEquals(new double[] { 10, 6, 2 },
+            IntStreamEx.of(5, 3, 1).elements(new double[] { 0, 2, 4, 6, 8, 10 }).toArray(), 0.0);
+    }
+
+    @Test
+    public void testPrepend() {
+        assertArrayEquals(new int[] { -1, 0, 1, 2, 3 }, IntStreamEx.of(1, 2, 3).prepend(-1, 0).toArray());
+        assertArrayEquals(new int[] { 1, 2, 3 }, IntStreamEx.of(1, 2, 3).prepend().toArray());
+        assertArrayEquals(new int[] { 10, 11, 0, 1, 2, 3 }, IntStreamEx.range(0, 4).prepend(IntStreamEx.range(10, 12))
+                .toArray());
+    }
+
+    @Test
+    public void testAppend() {
+        assertArrayEquals(new int[] { 1, 2, 3, 4, 5 }, IntStreamEx.of(1, 2, 3).append(4, 5).toArray());
+        assertArrayEquals(new int[] { 1, 2, 3 }, IntStreamEx.of(1, 2, 3).append().toArray());
+        assertArrayEquals(new int[] { 0, 1, 2, 3, 10, 11 }, IntStreamEx.range(0, 4).append(IntStreamEx.range(10, 12))
+                .toArray());
+    }
+
+    @Test
+    public void testHas() {
+        assertTrue(IntStreamEx.range(1, 4).has(3));
+        assertFalse(IntStreamEx.range(1, 4).has(4));
+    }
+
+    @Test
+    public void testWithout() {
+        assertArrayEquals(new int[] { 1, 2 }, IntStreamEx.range(1, 4).without(3).toArray());
+        assertArrayEquals(new int[] { 1, 2, 3 }, IntStreamEx.range(1, 4).without(5).toArray());
+    }
+
+    @Test
+    public void testRanges() {
+        assertArrayEquals(new int[] { 5, 4, Integer.MAX_VALUE }, IntStreamEx.of(1, 5, 3, 4, -1, Integer.MAX_VALUE)
+                .greater(3).toArray());
+        assertArrayEquals(new int[] { 5, 3, 4, Integer.MAX_VALUE }, IntStreamEx.of(1, 5, 3, 4, -1, Integer.MAX_VALUE)
+                .atLeast(3).toArray());
+        assertArrayEquals(new int[] { 1, -1 }, IntStreamEx.of(1, 5, 3, 4, -1, Integer.MAX_VALUE).less(3).toArray());
+        assertArrayEquals(new int[] { 1, 3, -1 }, IntStreamEx.of(1, 5, 3, 4, -1, Integer.MAX_VALUE).atMost(3).toArray());
+    }
+
+    @Test
+    public void testToBitSet() {
+        assertEquals("{0, 1, 2, 3, 4}", IntStreamEx.range(5).toBitSet().toString());
+        assertEquals("{0, 2, 3, 4, 10}", IntStreamEx.of(0, 2, 0, 3, 0, 4, 0, 10).parallel().toBitSet().toString());
+    }
+
+    @Test
+    public void testAs() {
+        assertEquals(4, IntStreamEx.range(0, 5).asLongStream().findAny(x -> x > 3).getAsLong());
+        assertEquals(4.0, IntStreamEx.range(0, 5).asDoubleStream().findAny(x -> x > 3).getAsDouble(), 0.0);
+    }
+
+    @Test
+    public void testFind() {
+        assertEquals(6, IntStreamEx.range(1, 10).findFirst(i -> i > 5).getAsInt());
+        assertFalse(IntStreamEx.range(1, 10).findAny(i -> i > 10).isPresent());
+    }
+
+    @Test
+    public void testRemove() {
+        assertArrayEquals(new int[] { 1, 2 }, IntStreamEx.of(1, 2, 3).remove(x -> x > 2).toArray());
+    }
+
+    @Test
+    public void testSort() {
+        assertArrayEquals(new int[] { 0, 3, 6, 1, 4, 7, 2, 5, 8 },
+            IntStreamEx.range(0, 9).sortedByInt(i -> i % 3 * 3 + i / 3).toArray());
+        assertArrayEquals(new int[] { 0, 3, 6, 1, 4, 7, 2, 5, 8 },
+            IntStreamEx.range(0, 9).sortedByLong(i -> (long) i % 3 * Integer.MAX_VALUE + i / 3).toArray());
+        assertArrayEquals(new int[] { 8, 7, 6, 5, 4, 3, 2, 1 }, IntStreamEx.range(1, 9).sortedByDouble(i -> 1.0 / i)
+                .toArray());
+        assertArrayEquals(new int[] { 10, 11, 5, 6, 7, 8, 9 }, IntStreamEx.range(5, 12).sortedBy(String::valueOf)
+                .toArray());
+        assertArrayEquals(new int[] { Integer.MAX_VALUE, 1000, 1, 0, -10, Integer.MIN_VALUE },
+            IntStreamEx.of(0, 1, 1000, -10, Integer.MIN_VALUE, Integer.MAX_VALUE).reverseSorted().toArray());
+    }
+
+    @Test
+    public void testToString() {
+        assertEquals("LOWERCASE", IntStreamEx.ofChars("lowercase").map(c -> Character.toUpperCase((char) c))
+                .charsToString());
+        assertEquals("LOWERCASE", IntStreamEx.ofCodePoints("lowercase").map(Character::toUpperCase)
+                .codePointsToString());
+    }
+
+    @Test
+    public void testMinMax() {
+        assertFalse(IntStreamEx.empty().maxBy(Integer::valueOf).isPresent());
+        assertFalse(IntStreamEx.empty().maxByLong(x -> x).isPresent());
+        assertEquals(9, IntStreamEx.range(5, 12).max((a, b) -> String.valueOf(a).compareTo(String.valueOf(b)))
+                .getAsInt());
+        assertEquals(10, IntStreamEx.range(5, 12).min((a, b) -> String.valueOf(a).compareTo(String.valueOf(b)))
+                .getAsInt());
+        assertEquals(9, IntStreamEx.range(5, 12).maxBy(String::valueOf).getAsInt());
+        assertEquals(10, IntStreamEx.range(5, 12).minBy(String::valueOf).getAsInt());
+        assertEquals(5, IntStreamEx.range(5, 12).maxByDouble(x -> 1.0 / x).getAsInt());
+        assertEquals(11, IntStreamEx.range(5, 12).minByDouble(x -> 1.0 / x).getAsInt());
+        assertEquals(29, IntStreamEx.of(15, 8, 31, 47, 19, 29).maxByInt(x -> x % 10 * 10 + x / 10).getAsInt());
+        assertEquals(31, IntStreamEx.of(15, 8, 31, 47, 19, 29).minByInt(x -> x % 10 * 10 + x / 10).getAsInt());
+        assertEquals(29, IntStreamEx.of(15, 8, 31, 47, 19, 29).maxByLong(x -> Long.MIN_VALUE + x % 10 * 10 + x / 10)
+                .getAsInt());
+        assertEquals(31, IntStreamEx.of(15, 8, 31, 47, 19, 29).minByLong(x -> Long.MIN_VALUE + x % 10 * 10 + x / 10)
+                .getAsInt());
+
+        Supplier<IntStreamEx> s = () -> IntStreamEx.of(1, 50, 120, 35, 130, 12, 0);
+        IntUnaryOperator intKey = x -> String.valueOf(x).length();
+        IntToLongFunction longKey = x -> String.valueOf(x).length();
+        IntToDoubleFunction doubleKey = x -> String.valueOf(x).length();
+        IntFunction<Integer> objKey = x -> String.valueOf(x).length();
+        List<Function<IntStreamEx, OptionalInt>> minFns = Arrays.asList(is -> is.minByInt(intKey), 
+            is -> is.minByLong(longKey), is -> is.minByDouble(doubleKey), is -> is.minBy(objKey));
+        List<Function<IntStreamEx, OptionalInt>> maxFns = Arrays.asList(is -> is.maxByInt(intKey), 
+            is -> is.maxByLong(longKey), is -> is.maxByDouble(doubleKey), is -> is.maxBy(objKey));
+        minFns.forEach(fn -> assertEquals(1, fn.apply(s.get()).getAsInt()));
+        minFns.forEach(fn -> assertEquals(1, fn.apply(s.get().parallel()).getAsInt()));
+        maxFns.forEach(fn -> assertEquals(120, fn.apply(s.get()).getAsInt()));
+        maxFns.forEach(fn -> assertEquals(120, fn.apply(s.get().parallel()).getAsInt()));
+    }
+    
+    private IntStreamEx dropLast(IntStreamEx s) {
+        return s.pairMap((a, b) -> a);
+    }
+
+    @Test
+    public void testPairMap() {
+        assertEquals(0, IntStreamEx.range(0).pairMap(Integer::sum).count());
+        assertEquals(0, IntStreamEx.range(1).pairMap(Integer::sum).count());
+        assertEquals(Collections.singletonMap(1, 9999L), IntStreamEx.range(10000).pairMap((a, b) -> b - a).boxed()
+                .groupingBy(Function.identity(), Collectors.counting()));
+        assertEquals(Collections.singletonMap(1, 9999L), IntStreamEx.range(10000).parallel().pairMap((a, b) -> b - a)
+                .boxed().groupingBy(Function.identity(), Collectors.counting()));
+        assertEquals(
+            "Test Capitalization Stream",
+            IntStreamEx
+                    .ofChars("test caPiTaliZation streaM")
+                    .parallel()
+                    .prepend(0)
+                    .pairMap(
+                        (c1, c2) -> !Character.isLetter(c1) && Character.isLetter(c2) ? Character.toTitleCase(c2)
+                                : Character.toLowerCase(c2)).charsToString());
+        assertArrayEquals(IntStreamEx.range(9999).toArray(), dropLast(IntStreamEx.range(10000)).toArray());
+
+        int data[] = new Random(1).ints(1000, 1, 1000).toArray();
+        int[] expected = new int[data.length - 1];
+        int lastSquare = data[0] * data[0];
+        for (int i = 0; i < expected.length; i++) {
+            int newSquare = data[i + 1] * data[i + 1];
+            expected[i] = newSquare - lastSquare;
+            lastSquare = newSquare;
+        }
+        int[] result = IntStreamEx.of(data).map(x -> x * x).pairMap((a, b) -> b - a).toArray();
+        assertArrayEquals(expected, result);
+
+        assertEquals(1, IntStreamEx.range(1000).map(x -> x * x).pairMap((a, b) -> b - a).pairMap((a, b) -> b - a)
+                .distinct().count());
+
+        assertArrayEquals(IntStreamEx.constant(1, 100).toArray(), IntStreamEx.iterate(0, i -> i + 1).parallel()
+                .pairMap((a, b) -> b - a).limit(100).toArray());
+    }
+
+    @Test
+    public void testToByteArray() {
+        byte[] expected = new byte[10000];
+        for (int i = 0; i < expected.length; i++)
+            expected[i] = (byte) i;
+        assertArrayEquals(expected, IntStreamEx.range(0, 10000).toByteArray());
+        assertArrayEquals(expected, IntStreamEx.range(0, 10000).parallel().toByteArray());
+        assertArrayEquals(expected, IntStreamEx.range(0, 10000).greater(-1).toByteArray());
+        assertArrayEquals(expected, IntStreamEx.range(0, 10000).parallel().greater(-1).toByteArray());
+    }
+
+    @Test
+    public void testToCharArray() {
+        char[] expected = new char[10000];
+        for (int i = 0; i < expected.length; i++)
+            expected[i] = (char) i;
+        assertArrayEquals(expected, IntStreamEx.range(0, 10000).toCharArray());
+        assertArrayEquals(expected, IntStreamEx.range(0, 10000).parallel().toCharArray());
+        assertArrayEquals(expected, IntStreamEx.range(0, 10000).greater(-1).toCharArray());
+        assertArrayEquals(expected, IntStreamEx.range(0, 10000).parallel().greater(-1).toCharArray());
+    }
+
+    @Test
+    public void testToShortArray() {
+        short[] expected = new short[10000];
+        for (int i = 0; i < expected.length; i++)
+            expected[i] = (short) i;
+        assertArrayEquals(expected, IntStreamEx.range(0, 10000).toShortArray());
+        assertArrayEquals(expected, IntStreamEx.range(0, 10000).parallel().toShortArray());
+        assertArrayEquals(expected, IntStreamEx.range(0, 10000).greater(-1).toShortArray());
+        assertArrayEquals(expected, IntStreamEx.range(0, 10000).parallel().greater(-1).toShortArray());
+    }
+
+    @Test
+    public void testJoining() {
+        assertEquals("0,1,2,3,4,5,6,7,8,9", IntStreamEx.range(10).joining(","));
+        assertEquals("0,1,2,3,4,5,6,7,8,9", IntStreamEx.range(10).parallel().joining(","));
+        assertEquals("[0,1,2,3,4,5,6,7,8,9]", IntStreamEx.range(10).joining(",", "[", "]"));
+        assertEquals("[0,1,2,3,4,5,6,7,8,9]", IntStreamEx.range(10).parallel().joining(",", "[", "]"));
+    }
+
+    @Test
+    public void testMapToEntry() {
+        Map<Integer, List<Integer>> result = IntStreamEx.range(10).mapToEntry(x -> x % 2, x -> x).grouping();
+        assertEquals(Arrays.asList(0, 2, 4, 6, 8), result.get(0));
+        assertEquals(Arrays.asList(1, 3, 5, 7, 9), result.get(1));
+    }
+
+    static final class HundredIterator implements PrimitiveIterator.OfInt {
+        int i = 0;
+
+        @Override
+        public boolean hasNext() {
+            return i < 100;
+        }
+
+        @Override
+        public int nextInt() {
+            return i++;
+        }
+    }
+
+    @Test
+    public void testRecreate() {
+        Set<Integer> expected = IntStreamEx.range(1, 100).boxed().toSet();
+        assertEquals(
+            expected,
+            IntStreamEx
+                    .of(StreamSupport.intStream(
+                        Spliterators.spliteratorUnknownSize(new HundredIterator(), Spliterator.ORDERED), false))
+                    .skip(1).boxed().toSet());
+        assertEquals(
+            expected,
+            IntStreamEx
+                    .of(StreamSupport.intStream(
+                        Spliterators.spliteratorUnknownSize(new HundredIterator(), Spliterator.ORDERED), true)).skip(1)
+                    .boxed().toCollection(HashSet<Integer>::new));
+        assertEquals(
+            expected,
+            IntStreamEx
+                    .of(StreamSupport.intStream(
+                        Spliterators.spliteratorUnknownSize(new HundredIterator(), Spliterator.ORDERED), true))
+                    .skipOrdered(1).boxed().toSet());
+        assertEquals(
+            expected,
+            IntStreamEx
+                    .of(StreamSupport.intStream(
+                        Spliterators.spliterator(new HundredIterator(), 100, Spliterator.ORDERED
+                            | Spliterator.CONCURRENT), true)).skipOrdered(1).boxed().toSet());
+        assertEquals(
+            expected,
+            IntStreamEx
+                    .of(StreamSupport.intStream(
+                        Spliterators.spliteratorUnknownSize(new HundredIterator(), Spliterator.ORDERED), true))
+                    .unordered().skipOrdered(1).boxed().toCollection(HashSet<Integer>::new));
+
+        assertEquals(expected, IntStreamEx.iterate(0, i -> i + 1).skip(1).greater(0).limit(99).boxed().toSet());
+        assertEquals(500, (int) IntStreamEx.iterate(0, i -> i + 1).skipOrdered(1).greater(0).boxed().parallel()
+                .findAny(i -> i == 500).get());
+        assertEquals(expected, IntStreamEx.iterate(0, i -> i + 1).skipOrdered(1).greater(0).limit(99).boxed()
+                .parallel().toSet());
+    }
+    
+    @Test
+    public void testTakeWhile() {
+        assertArrayEquals(IntStreamEx.range(100).toArray(), IntStreamEx.iterate(0, i -> i+1).takeWhile(i -> i<100).toArray());
+        assertEquals(0, IntStreamEx.iterate(0, i -> i+1).takeWhile(i -> i<0).count());
+        assertEquals(1, IntStreamEx.of(1, 3, 2).takeWhile(i -> i<3).count());
+        assertEquals(3, IntStreamEx.of(1, 2, 3).takeWhile(i -> i<100).count());
+    }
+    
+    @Test
+    public void testDropWhile() {
+        assertArrayEquals(new int[] {5,6,7,8,9,10,11,12,13,14}, IntStreamEx.range(100).dropWhile(i -> i % 10 < 5).limit(10).toArray());
+        assertEquals(100, IntStreamEx.range(100).dropWhile(i -> i % 10 < 0).count());
+        assertEquals(0, IntStreamEx.range(100).dropWhile(i -> i % 10 < 10).count());
+    }
+    
+    @Test
+    public void testIndexOf() {
+        assertEquals(5, IntStreamEx.range(50, 100).indexOf(55).getAsLong());
+        assertFalse(IntStreamEx.range(50, 100).indexOf(200).isPresent());
+        assertEquals(5, IntStreamEx.range(50, 100).parallel().indexOf(55).getAsLong());
+        assertFalse(IntStreamEx.range(50, 100).parallel().indexOf(200).isPresent());
+        
+        assertEquals(11, IntStreamEx.range(50, 100).indexOf(x -> x > 60).getAsLong());
+        assertFalse(IntStreamEx.range(50, 100).indexOf(x -> x < 0).isPresent());
+        assertEquals(11, IntStreamEx.range(50, 100).parallel().indexOf(x -> x > 60).getAsLong());
+        assertFalse(IntStreamEx.range(50, 100).parallel().indexOf(x -> x < 0).isPresent());
+    }
+    
+    @Test
+    public void testFoldLeft() {
+        // non-associative
+        IntBinaryOperator accumulator = (x, y) -> (x + y) * (x + y);
+        assertEquals(2322576, IntStreamEx.constant(3, 4).foldLeft(accumulator).orElse(-1));
+        assertEquals(2322576, IntStreamEx.constant(3, 4).parallel().foldLeft(accumulator).orElse(-1));
+        assertFalse(IntStreamEx.empty().foldLeft(accumulator).isPresent());
+        assertEquals(144, IntStreamEx.rangeClosed(1, 3).foldLeft(0, accumulator));
+        assertEquals(144, IntStreamEx.rangeClosed(1, 3).parallel().foldLeft(0, accumulator));
+    }
+}