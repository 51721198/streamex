/*
 * Copyright 2015 Tagir Valeev
 * 
 * Licensed under the Apache License, Version 2.0 (the "License");
 * you may not use this file except in compliance with the License.
 * You may obtain a copy of the License at
 * 
 *     http://www.apache.org/licenses/LICENSE-2.0
 * 
 * Unless required by applicable law or agreed to in writing, software
 * distributed under the License is distributed on an "AS IS" BASIS,
 * WITHOUT WARRANTIES OR CONDITIONS OF ANY KIND, either express or implied.
 * See the License for the specific language governing permissions and
 * limitations under the License.
 */
package javax.util.streamex;

import java.io.BufferedReader;
import java.io.Reader;
import java.io.StringReader;
import java.util.AbstractList;
import java.util.ArrayList;
import java.util.Arrays;
import java.util.Collection;
import java.util.Collections;
import java.util.Comparator;
import java.util.HashMap;
import java.util.HashSet;
import java.util.LinkedHashMap;
import java.util.LinkedList;
import java.util.List;
import java.util.Map;
import java.util.Map.Entry;
import java.util.Objects;
import java.util.Optional;
import java.util.Random;
import java.util.Set;
import java.util.SortedMap;
import java.util.Spliterator;
import java.util.TreeMap;
import java.util.TreeSet;
import java.util.concurrent.ConcurrentHashMap;
import java.util.concurrent.ConcurrentMap;
import java.util.concurrent.atomic.AtomicBoolean;
import java.util.concurrent.atomic.AtomicInteger;
import java.util.function.Function;
import java.util.function.IntPredicate;
import java.util.function.Predicate;
import java.util.regex.Pattern;
import java.util.stream.Collectors;
import java.util.stream.Stream;

import org.junit.Test;

import static javax.util.streamex.TestHelpers.*;
import static org.junit.Assert.*;

public class StreamExTest {
    @Test
    public void testCreate() {
        assertEquals(Arrays.asList(), StreamEx.empty().toList());
        // double test is intended
        assertEquals(Arrays.asList(), StreamEx.empty().toList());
        assertEquals(Arrays.asList("a"), StreamEx.of("a").toList());
        assertEquals(Arrays.asList("a"), StreamEx.of(Optional.of("a")).toList());
        assertEquals(Arrays.asList(), StreamEx.of(Optional.ofNullable(null)).toList());
        assertEquals(Arrays.asList(), StreamEx.ofNullable(null).toList());
        assertEquals(Arrays.asList("a"), StreamEx.ofNullable("a").toList());
        assertEquals(Arrays.asList((String) null), StreamEx.of((String) null).toList());
        assertEquals(Arrays.asList("a", "b"), StreamEx.of("a", "b").toList());
        assertEquals(Arrays.asList("a", "b"), StreamEx.of(Arrays.asList("a", "b")).toList());
        assertEquals(Arrays.asList("a", "b"), StreamEx.of(Arrays.asList("a", "b").stream()).toList());
        assertEquals(Arrays.asList("a", "b"), StreamEx.split("a,b", ",").toList());
        assertEquals(Arrays.asList("a", "c", "d"),
            StreamEx.split("abcBd", Pattern.compile("b", Pattern.CASE_INSENSITIVE)).toList());
        assertEquals(Arrays.asList("a", "b"), StreamEx.ofLines(new StringReader("a\nb")).toList());
        assertEquals(Arrays.asList("a", "b"), StreamEx.ofLines(new BufferedReader(new StringReader("a\nb"))).toList());
        assertEquals(Arrays.asList("a", "b"), StreamEx.ofLines(getReader()).toList());
        assertEquals(Arrays.asList("a", "aa", "aaa", "aaaa"), StreamEx.iterate("a", x -> x + "a").limit(4).toList());
        assertEquals(Arrays.asList("a", "a", "a", "a"), StreamEx.generate(() -> "a").limit(4).toList());
        assertEquals(Arrays.asList("a", "a", "a", "a"), StreamEx.constant("a", 4).toList());
        assertEquals(Arrays.asList("c", "d", "e"), StreamEx.of("abcdef".split(""), 2, 5).toList());

        StreamEx<String> stream = StreamEx.of("foo", "bar");
        assertSame(stream.stream, StreamEx.of(stream).stream);

        assertEquals(Arrays.asList("a1", "b2", "c3"),
            StreamEx.zip(Arrays.asList("a", "b", "c"), Arrays.asList(1, 2, 3), (s, i) -> s + i).toList());
        assertEquals(Arrays.asList("a1", "b2", "c3"),
            StreamEx.zip(new String[] { "a", "b", "c" }, new Integer[] { 1, 2, 3 }, (s, i) -> s + i).toList());

        assertEquals(Arrays.asList("a", "b"), StreamEx.of(Arrays.asList("a", "b").spliterator()).toList());
    }

    private Reader getReader() {
        return new BufferedReader(new StringReader("a\nb"));
    }

    @Test
    public void testReader() {
        String input = IntStreamEx.range(5000).joining("\n");
        List<String> expectedList = IntStreamEx.range(1, 5000).mapToObj(String::valueOf).toList();
        Set<String> expectedSet = IntStreamEx.range(1, 5000).mapToObj(String::valueOf).toSet();
        assertEquals(expectedList, StreamEx.ofLines(new StringReader(input)).skip(1).parallel().toList());
        assertEquals(expectedList, StreamEx.ofLines(new StringReader(input)).pairMap((a, b) -> b).parallel().toList());

        assertEquals(expectedSet, StreamEx.ofLines(new StringReader(input)).pairMap((a, b) -> b).parallel().toSet());
        assertEquals(expectedSet,
            StreamEx.ofLines(new StringReader(input)).skip(1).parallel().toCollection(HashSet::new));

        assertEquals(expectedSet, StreamEx.ofLines(new StringReader(input)).parallel().skipOrdered(1).toSet());
        assertEquals(expectedSet, StreamEx.ofLines(new StringReader(input)).skipOrdered(1).parallel().toSet());
    }

    @Test(expected = IllegalArgumentException.class)
    public void testZipThrows() {
        StreamEx.zip(Arrays.asList("A"), Arrays.asList("b", "c"), String::concat);
    }

    @Test
    public void testBasics() {
        assertFalse(StreamEx.of("a").isParallel());
        assertTrue(StreamEx.of("a").parallel().isParallel());
        assertFalse(StreamEx.of("a").parallel().sequential().isParallel());
        AtomicInteger i = new AtomicInteger();
        try (Stream<String> s = StreamEx.of("a").onClose(() -> i.incrementAndGet())) {
            assertEquals(1, s.count());
        }
        assertEquals(1, i.get());
        assertEquals(Arrays.asList(1, 2), StreamEx.of("a", "bb").map(String::length).toList());
        assertFalse(StreamEx.empty().findAny().isPresent());
        assertEquals("a", StreamEx.of("a").findAny().get());
        assertFalse(StreamEx.empty().findFirst().isPresent());
        assertEquals("a", StreamEx.of("a", "b").findFirst().get());
        assertEquals(Arrays.asList("b", "c"), StreamEx.of("a", "b", "c").skip(1).toList());

        AtomicBoolean b = new AtomicBoolean(false);
        try (Stream<String> stream = StreamEx.of("a").onClose(() -> b.set(true))) {
            assertFalse(b.get());
            assertEquals(1, stream.count());
            assertFalse(b.get());
        }
        assertTrue(b.get());

        assertTrue(StreamEx.of("a", "b").anyMatch("a"::equals));
        assertFalse(StreamEx.of("a", "b").anyMatch("c"::equals));
        assertFalse(StreamEx.of("a", "b").allMatch("a"::equals));
        assertFalse(StreamEx.of("a", "b").allMatch("c"::equals));
        assertFalse(StreamEx.of("a", "b").noneMatch("a"::equals));
        assertTrue(StreamEx.of("a", "b").noneMatch("c"::equals));
        assertTrue(StreamEx.of().noneMatch("a"::equals));
        assertTrue(StreamEx.of().allMatch("a"::equals));
        assertFalse(StreamEx.of().anyMatch("a"::equals));

        assertEquals("abbccc",
            StreamEx.of("a", "bb", "ccc").collect(StringBuilder::new, StringBuilder::append, StringBuilder::append)
                    .toString());
        assertArrayEquals(new String[] { "a", "b", "c" }, StreamEx.of("a", "b", "c").toArray(String[]::new));
        assertArrayEquals(new Object[] { "a", "b", "c" }, StreamEx.of("a", "b", "c").toArray());
        assertEquals(3, StreamEx.of("a", "b", "c").spliterator().getExactSizeIfKnown());

        assertTrue(StreamEx.of("a", "b", "c").spliterator().hasCharacteristics(Spliterator.ORDERED));
        assertFalse(StreamEx.of("a", "b", "c").unordered().spliterator().hasCharacteristics(Spliterator.ORDERED));
    }

    @Test
    public void testToMap() {
        Map<String, Integer> expected = new HashMap<>();
        expected.put("a", 1);
        expected.put("bb", 2);
        expected.put("ccc", 3);
        Map<String, Integer> seqMap = StreamEx.of("a", "bb", "ccc").toMap(String::length);
        Map<String, Integer> parallelMap = StreamEx.of("a", "bb", "ccc").parallel().toMap(String::length);
        assertEquals(expected, seqMap);
        assertEquals(expected, parallelMap);
        assertFalse(seqMap instanceof ConcurrentMap);
        assertTrue(parallelMap instanceof ConcurrentMap);

        Map<Integer, String> expected2 = new HashMap<>();
        expected2.put(1, "a");
        expected2.put(2, "bb");
        expected2.put(3, "ccc");
        Map<Integer, String> seqMap2 = StreamEx.of("a", "bb", "ccc").toMap(String::length, Function.identity());
        Map<Integer, String> parallelMap2 = StreamEx.of("a", "bb", "ccc").parallel()
                .toMap(String::length, Function.identity());
        assertEquals(expected2, seqMap2);
        assertEquals(expected2, parallelMap2);
        assertFalse(seqMap2 instanceof ConcurrentMap);
        assertTrue(parallelMap2 instanceof ConcurrentMap);

        Map<Integer, String> expected3 = new HashMap<>();
        expected3.put(1, "a");
        expected3.put(2, "bbbb");
        expected3.put(3, "ccc");
        Map<Integer, String> seqMap3 = StreamEx.of("a", "bb", "ccc", "bb").toMap(String::length, Function.identity(),
            String::concat);
        Map<Integer, String> parallelMap3 = StreamEx.of("a", "bb", "ccc", "bb").parallel()
                .toMap(String::length, Function.identity(), String::concat);
        assertEquals(expected3, seqMap3);
        assertEquals(expected3, parallelMap3);
        assertFalse(seqMap3 instanceof ConcurrentMap);
        assertTrue(parallelMap3 instanceof ConcurrentMap);
    }

    @Test
    public void testAndThen() {
        HashSet<String> set = StreamEx.of("a", "bb", "ccc").toListAndThen(HashSet<String>::new);
        assertEquals(3, set.size());
        assertTrue(set.contains("bb"));

        ArrayList<String> list = StreamEx.of("a", "bb", "ccc").toSetAndThen(ArrayList<String>::new);
        assertEquals(3, list.size());
        assertTrue(list.contains("bb"));
    }

    @Test
    public void testToSortedMap() {
        SortedMap<String, Integer> expected = new TreeMap<>();
        expected.put("a", 1);
        expected.put("bb", 2);
        expected.put("ccc", 3);
        SortedMap<String, Integer> seqMap = StreamEx.of("a", "bb", "ccc").toSortedMap(String::length);
        SortedMap<String, Integer> parallelMap = StreamEx.of("a", "bb", "ccc").parallel().toSortedMap(String::length);
        assertEquals(expected, seqMap);
        assertEquals(expected, parallelMap);
        assertFalse(seqMap instanceof ConcurrentMap);
        assertTrue(parallelMap instanceof ConcurrentMap);

        SortedMap<Integer, String> expected2 = new TreeMap<>();
        expected2.put(1, "a");
        expected2.put(2, "bb");
        expected2.put(3, "ccc");
        SortedMap<Integer, String> seqMap2 = StreamEx.of("a", "bb", "ccc").toSortedMap(String::length,
            Function.identity());
        SortedMap<Integer, String> parallelMap2 = StreamEx.of("a", "bb", "ccc").parallel()
                .toSortedMap(String::length, Function.identity());
        assertEquals(expected2, seqMap2);
        assertEquals(expected2, parallelMap2);
        assertFalse(seqMap2 instanceof ConcurrentMap);
        assertTrue(parallelMap2 instanceof ConcurrentMap);

        SortedMap<Integer, String> expected3 = new TreeMap<>();
        expected3.put(1, "a");
        expected3.put(2, "bbbb");
        expected3.put(3, "ccc");
        SortedMap<Integer, String> seqMap3 = StreamEx.of("a", "bb", "ccc", "bb").toSortedMap(String::length,
            Function.identity(), String::concat);
        SortedMap<Integer, String> parallelMap3 = StreamEx.of("a", "bb", "ccc", "bb").parallel()
                .toSortedMap(String::length, Function.identity(), String::concat);
        assertEquals(expected3, seqMap3);
        assertEquals(expected3, parallelMap3);
        assertFalse(seqMap3 instanceof ConcurrentMap);
        assertTrue(parallelMap3 instanceof ConcurrentMap);
    }

    @Test
    public void testGroupingBy() {
        Map<Integer, List<String>> expected = new HashMap<>();
        expected.put(1, Arrays.asList("a"));
        expected.put(2, Arrays.asList("bb", "bb"));
        expected.put(3, Arrays.asList("ccc"));
        Map<Integer, List<String>> seqMap = StreamEx.of("a", "bb", "bb", "ccc").groupingBy(String::length);
        Map<Integer, List<String>> parallelMap = StreamEx.of("a", "bb", "bb", "ccc").parallel()
                .groupingBy(String::length);
        Map<Integer, List<String>> mapLinkedList = StreamEx.of("a", "bb", "bb", "ccc").parallel()
                .groupingTo(String::length, LinkedList::new);
        assertEquals(expected, seqMap);
        assertEquals(expected, parallelMap);
        assertEquals(expected, mapLinkedList);
        assertFalse(seqMap instanceof ConcurrentMap);
        assertTrue(parallelMap instanceof ConcurrentMap);
        assertTrue(mapLinkedList instanceof ConcurrentMap);
        assertTrue(mapLinkedList.get(1) instanceof LinkedList);

        Map<Integer, Set<String>> expectedMapSet = new HashMap<>();
        expectedMapSet.put(1, new HashSet<>(Arrays.asList("a")));
        expectedMapSet.put(2, new HashSet<>(Arrays.asList("bb", "bb")));
        expectedMapSet.put(3, new HashSet<>(Arrays.asList("ccc")));
        Map<Integer, Set<String>> seqMapSet = StreamEx.of("a", "bb", "bb", "ccc").groupingBy(String::length,
            Collectors.toSet());
        Map<Integer, Set<String>> parallelMapSet = StreamEx.of("a", "bb", "bb", "ccc").parallel()
                .groupingBy(String::length, Collectors.toSet());
        assertEquals(expectedMapSet, seqMapSet);
        assertEquals(expectedMapSet, parallelMapSet);
        assertFalse(seqMapSet instanceof ConcurrentMap);
        assertTrue(parallelMapSet instanceof ConcurrentMap);

        seqMapSet = StreamEx.of("a", "bb", "bb", "ccc").groupingBy(String::length, HashMap::new, Collectors.toSet());
        assertEquals(expectedMapSet, seqMapSet);
        assertFalse(seqMapSet instanceof ConcurrentMap);
        seqMapSet = StreamEx.of("a", "bb", "bb", "ccc").parallel()
                .groupingBy(String::length, HashMap::new, Collectors.toSet());
        assertEquals(expectedMapSet, seqMapSet);
        assertFalse(seqMapSet instanceof ConcurrentMap);
        parallelMapSet = StreamEx.of("a", "bb", "bb", "ccc").parallel()
                .groupingBy(String::length, ConcurrentHashMap::new, Collectors.toSet());
        assertEquals(expectedMapSet, parallelMapSet);
        assertTrue(parallelMapSet instanceof ConcurrentMap);
        parallelMapSet = StreamEx.of("a", "bb", "bb", "ccc").parallel()
                .groupingTo(String::length, ConcurrentHashMap::new, TreeSet::new);
        assertEquals(expectedMapSet, parallelMapSet);
        assertTrue(parallelMapSet instanceof ConcurrentMap);
        assertTrue(parallelMapSet.get(1) instanceof TreeSet);
    }

    @Test
    public void testPartitioning() {
        Map<Boolean, List<String>> map = StreamEx.of("a", "bb", "c", "dd").partitioningBy(s -> s.length() > 1);
        assertEquals(Arrays.asList("bb", "dd"), map.get(true));
        assertEquals(Arrays.asList("a", "c"), map.get(false));
        Map<Boolean, Long> counts = StreamEx.of("a", "bb", "c", "dd", "eee").partitioningBy(s -> s.length() > 1,
            Collectors.counting());
        assertEquals(3L, (long) counts.get(true));
        assertEquals(2L, (long) counts.get(false));
        Map<Boolean, List<String>> mapLinked = StreamEx.of("a", "bb", "c", "dd").partitioningTo(s -> s.length() > 1,
            LinkedList::new);
        assertEquals(Arrays.asList("bb", "dd"), mapLinked.get(true));
        assertEquals(Arrays.asList("a", "c"), mapLinked.get(false));
        assertTrue(mapLinked.get(true) instanceof LinkedList);
    }

    @Test
    public void testIterable() {
        List<String> result = new ArrayList<>();
        for (String s : StreamEx.of("a", "b", "cc").filter(s -> s.length() < 2)) {
            result.add(s);
        }
        assertEquals(Arrays.asList("a", "b"), result);
    }

    @Test
    public void testCreateFromMap() {
        Map<String, Integer> data = new LinkedHashMap<>();
        data.put("aaa", 10);
        data.put("bb", 25);
        data.put("c", 37);
        assertEquals(Arrays.asList("aaa", "bb", "c"), StreamEx.ofKeys(data).toList());
        assertEquals(Arrays.asList("aaa"), StreamEx.ofKeys(data, x -> x % 2 == 0).toList());
        assertEquals(Arrays.asList(10, 25, 37), StreamEx.ofValues(data).toList());
        assertEquals(Arrays.asList(10, 25), StreamEx.ofValues(data, s -> s.length() > 1).toList());
    }

    @Test
    public void testSelect() {
        assertEquals(Arrays.asList("a", "b"),
            StreamEx.of(1, "a", 2, "b", 3, "cc").select(String.class).filter(s -> s.length() == 1).toList());
    }

    @Test
    public void testFlatCollection() {
        Map<Integer, List<String>> data = new LinkedHashMap<>();
        data.put(1, Arrays.asList("a", "b"));
        data.put(2, Arrays.asList("c", "d"));
        data.put(3, null);
        assertEquals(Arrays.asList("a", "b", "c", "d"), StreamEx.of(data.entrySet()).flatCollection(Entry::getValue)
                .toList());
    }

    @Test
    public void testAppend() {
        assertEquals(Arrays.asList("a", "b", "c", "d", "e"),
            StreamEx.of("a", "b", "c", "dd").remove(s -> s.length() > 1).append("d", "e").toList());
        assertEquals(Arrays.asList("a", "b", "c", "d", "e"),
            StreamEx.of("a", "b", "c").append(Arrays.asList("d", "e").stream()).toList());
        assertEquals(Arrays.asList("a", "b", "c", "d", "e"), StreamEx.of("a", "b", "c").append(Arrays.asList("d", "e"))
                .toList());

        List<Integer> list = Arrays.asList(1, 2, 3, 4);
        assertEquals(Arrays.asList(1.0, 2, 3L, 1, 2, 3, 4), StreamEx.of(1.0, 2, 3L).append(list).toList());
    }

    @Test
    public void testPrepend() {
        assertEquals(Arrays.asList("d", "e", "a", "b", "c"),
            StreamEx.of("a", "b", "c", "dd").remove(s -> s.length() > 1).prepend("d", "e").toList());
        assertEquals(Arrays.asList("d", "e", "a", "b", "c"),
            StreamEx.of("a", "b", "c").prepend(Arrays.asList("d", "e").stream()).toList());
        assertEquals(Arrays.asList("d", "e", "a", "b", "c"), StreamEx.of("a", "b", "c")
                .prepend(Arrays.asList("d", "e")).toList());
    }

    @Test
    public void testNonNull() {
        List<String> data = Arrays.asList("a", null, "b");
        assertEquals(Arrays.asList("a", null, "b"), StreamEx.of(data).toList());
        assertEquals(Arrays.asList("a", "b"), StreamEx.of(data).nonNull().toList());
    }

    @Test
    public void testSorting() {
        assertEquals(Arrays.asList("a", "b", "c", "d"), StreamEx.of("b", "c", "a", "d").sorted().toList());
        assertEquals(Arrays.asList("d", "c", "b", "a"), StreamEx.of("b", "c", "a", "d").reverseSorted().toList());

        List<String> data = Arrays.asList("a", "bbb", "cc");
        assertEquals(Arrays.asList("a", "cc", "bbb"), StreamEx.of(data).sorted(Comparator.comparingInt(String::length))
                .toList());
        assertEquals(Arrays.asList("bbb", "cc", "a"),
            StreamEx.of(data).reverseSorted(Comparator.comparingInt(String::length)).toList());
        assertEquals(Arrays.asList("a", "cc", "bbb"), StreamEx.of(data).sortedByInt(String::length).toList());
        assertEquals(Arrays.asList("a", "cc", "bbb"), StreamEx.of(data).sortedByLong(String::length).toList());
        assertEquals(Arrays.asList("a", "cc", "bbb"), StreamEx.of(data).sortedByDouble(String::length).toList());
        assertEquals(Arrays.asList("a", "cc", "bbb"), StreamEx.of(data).sortedBy(s -> s.length()).toList());
    }

    @Test
    public void testMinMax() {
        Random random = new Random(1);
        List<String> data = IntStreamEx.of(random, 1000, 1, 100)
                .mapToObj(len -> IntStreamEx.constant(random.nextInt('z' - 'a' + 1) + 'a', len).charsToString())
                .toList();
        String minStr = null, maxStr = null;
        for (String str : data) {
            if (minStr == null || minStr.length() > str.length())
                minStr = str;
            if (maxStr == null || maxStr.length() < str.length())
                maxStr = str;
        }
        for (StreamExSupplier<String> supplier : streamEx(data::stream)) {
            assertEquals(supplier.toString(), maxStr, supplier.get().max(Comparator.comparingInt(String::length)).get());
            assertEquals(supplier.toString(), maxStr, supplier.get().maxByInt(String::length).get());
            assertEquals(supplier.toString(), maxStr, supplier.get().maxByLong(String::length).get());
            assertEquals(supplier.toString(), maxStr, supplier.get().maxByDouble(String::length).get());
            assertEquals(supplier.toString(), maxStr, supplier.get().maxBy(String::length).get());

            assertEquals(supplier.toString(), maxStr,
                supplier.get().min(Comparator.comparingInt(String::length).reversed()).get());
            assertEquals(supplier.toString(), minStr, supplier.get().minByInt(String::length).get());
            assertEquals(supplier.toString(), minStr, supplier.get().minByLong(String::length).get());
            assertEquals(supplier.toString(), minStr, supplier.get().minByDouble(String::length).get());
            assertEquals(supplier.toString(), minStr, supplier.get().minBy(String::length).get());
        }
    }

    @Test
    public void testFind() {
        assertEquals("bb", StreamEx.of("a", "bb", "c").findFirst(s -> s.length() == 2).get());
        assertFalse(StreamEx.of("a", "bb", "c").findFirst(s -> s.length() == 3).isPresent());
    }

    @Test
    public void testHas() {
        assertTrue(StreamEx.of("a", "bb", "c").has("bb"));
        assertFalse(StreamEx.of("a", "bb", "c").has("cc"));
        assertFalse(StreamEx.of("a", "bb", "c").has(null));
        assertTrue(StreamEx.of("a", "bb", null, "c").has(null));
    }

    @Test
    public void testWithout() {
        assertEquals(Arrays.asList("a", "bb", null), StreamEx.of("a", "bb", null, "c").without("c").toList());
        assertEquals(Arrays.asList("a", "bb", "c"), StreamEx.of("a", "bb", null, "c", null).without(null).toList());
        assertTrue(StreamEx.of("bb", "bb", "bb").without("bb").toList().isEmpty());
        assertEquals(Arrays.asList("bb", "bb", "bb"), StreamEx.of("bb", "bb", "bb").without(null).toList());
    }

    @Test
    public void testJoining() {
        assertEquals("abc", StreamEx.of("a", "b", "c").joining());
        assertEquals("a,b,c", StreamEx.of("a", "b", "c").joining(","));
        assertEquals("[1;2;3]", StreamEx.of(1, 2, 3).joining(";", "[", "]"));

        Random r = new Random(1);
        List<Integer> input1 = IntStreamEx.of(r, 1000, 0, 1000).boxed().toList();
        List<String> input2 = IntStreamEx.of(r, 1000, 0, 1000).mapToObj(String::valueOf).toList();
        StringBuilder sb = new StringBuilder();
        for (int i = 0; i < input1.size(); i++) {
            if (sb.length() > 0)
                sb.append(',');
            sb.append(input1.get(i)).append(':').append(input2.get(i));
        }
        String expected = sb.toString();
        assertEquals(expected, StreamEx.zip(input1, input2, (i, s) -> i + ":" + s).joining(","));
        assertEquals(expected, StreamEx.zip(input1, input2, (i, s) -> i + ":" + s).parallel().joining(","));
    }

    @Test
    public void testFoldLeft() {
        List<String> input = Arrays.asList("a", "bb", "ccc");
        for (StreamExSupplier<String> supplier : streamEx(input::stream)) {
            assertEquals(supplier.toString(), "ccc;bb;a;", supplier.get().foldLeft("", (u, v) -> v + ";" + u));
            // Removing types here causes internal error in Javac compiler
            // java.lang.AssertionError: attribution shouldn't be happening here
            // Bug appears in javac 1.8.0.20 and javac 1.8.0.45
            // javac 1.9.0b55 and ecj compiles normally
            // Probably this ticket:
            // https://bugs.openjdk.java.net/browse/JDK-8068399
            assertTrue(supplier.toString(),
                supplier.get().foldLeft(false, (Boolean acc, String s) -> acc || s.equals("bb")));
            assertFalse(supplier.toString(),
                supplier.get().foldLeft(false, (Boolean acc, String s) -> acc || s.equals("d")));
            assertEquals(supplier.toString(), 6, (int) supplier.get().foldLeft(0, (acc, v) -> acc + v.length()));
            assertEquals(
                supplier.toString(),
                "{ccc={bb={a={}}}}",
                supplier.get()
                        .foldLeft(Collections.emptyMap(),
                            (Map<String, Object> acc, String v) -> Collections.singletonMap(v, acc)).toString());
        }
    }

    @Test
    public void testDistinctAtLeast() {
        assertEquals(0, StreamEx.of("a", "b", "c").distinct(2).count());
        assertEquals(StreamEx.of("a", "b", "c").distinct().toList(), StreamEx.of("a", "b", "c").distinct(1).toList());
        assertEquals(Arrays.asList("b"), StreamEx.of("a", "b", "c", "b", null).distinct(2).toList());
        assertEquals(Arrays.asList("b", null), StreamEx.of("a", "b", null, "c", "b", null).distinct(2).toList());
        assertEquals(Arrays.asList(null, "b"), StreamEx.of("a", "b", null, "c", null, "b", null, "b").distinct(2)
                .toList());
        for (StreamExSupplier<Integer> supplier : streamEx(() -> IntStreamEx.range(0, 1000).map(x -> x / 3).boxed())) {
            assertEquals(supplier.toString(), 334, supplier.get().distinct().count());
            assertEquals(supplier.toString(), 333, supplier.get().distinct(2).count());
            assertEquals(supplier.toString(), 333, supplier.get().distinct(3).count());
            assertEquals(supplier.toString(), 0, supplier.get().distinct(4).count());

            List<Integer> distinct3List = supplier.get().distinct(3).toList();
            assertEquals(supplier.toString(), 333, distinct3List.size());
            Map<Integer, Long> map = supplier.get().collect(
                Collectors.groupingBy(Function.identity(), LinkedHashMap::new, Collectors.counting()));
            List<Integer> expectedList = StreamEx.ofKeys(map, val -> val >= 3).toList();
            assertEquals(supplier.toString(), 333, expectedList.size());
            assertEquals(supplier.toString(), distinct3List, expectedList);
        }

        assertEquals(0, StreamEx.of("a", "b", "c").parallel().distinct(2).count());
        assertEquals(StreamEx.of("a", "b", "c").parallel().distinct().toList(), StreamEx.of("a", "b", "c").parallel()
                .distinct(1).toList());
        assertEquals(Arrays.asList("b"), StreamEx.of("a", "b", "c", "b").parallel().distinct(2).toList());
        assertEquals(new HashSet<>(Arrays.asList("b", null)), StreamEx.of("a", "b", null, "c", "b", null).parallel()
                .distinct(2).toSet());
        assertEquals(new HashSet<>(Arrays.asList(null, "b")), StreamEx.of("a", "b", null, "c", null, "b", null, "b")
                .parallel().distinct(2).toSet());

        for (int i = 1; i < 1000; i += 100) {
            List<Integer> input = IntStreamEx.of(new Random(1), i, 1, 100).boxed().toList();
            for (int n : IntStreamEx.range(2, 10).boxed()) {
                Set<Integer> expected = input.stream().collect(
                    Collectors.collectingAndThen(Collectors.groupingBy(Function.identity(), Collectors.counting()),
                        m -> {
                            m.values().removeIf(l -> l < n);
                            return m.keySet();
                        }));
                assertEquals(expected, StreamEx.of(input).distinct(n).toSet());
                assertEquals(expected, StreamEx.of(input).parallel().distinct(n).toSet());
                assertEquals(0, StreamEx.of(expected).distinct(2).toSet().size());
            }
        }
        
        assertEquals(IntStreamEx.range(10).boxed().toList(), IntStreamEx.range(100).mapToObj(x -> x / 10).sorted()
                .distinct(3).sorted().toList());
    }

    @Test
    public void testDistinctAtLeastPairMap() {
        int last = -1;
        int cur = -1;
        int count = 0;
        List<Integer> expected = new ArrayList<>();
        for (int i : IntStreamEx.of(new Random(1), 1000, 0, 100).sorted().boxed()) {
            if (i == cur) {
                count++;
                if (count == 15) {
                    if (last >= 0) {
                        expected.add(cur - last);
                    }
                    last = cur;
                }
            } else {
                count = 1;
                cur = i;
            }
        }
        for (StreamExSupplier<Integer> supplier : streamEx(() -> new Random(1).ints(1000, 0, 100).sorted().boxed())) {
            assertEquals(supplier.toString(), expected, supplier.get().distinct(15).pairMap((a, b) -> b - a).toList());
        }
    }

    @Test
    public void testFoldRight() {
        assertEquals(";c;b;a", StreamEx.of("a", "b", "c").parallel().foldRight("", (u, v) -> v + ";" + u));
        assertEquals(
            "{a={bb={ccc={}}}}",
            StreamEx.of("a", "bb", "ccc")
                    .foldRight(Collections.emptyMap(),
                        (String v, Map<String, Object> acc) -> Collections.singletonMap(v, acc)).toString());
        assertEquals(
            "{a={bb={ccc={}}}}",
            StreamEx.of("a", "bb", "ccc")
                    .parallel()
                    .foldRight(Collections.emptyMap(),
                        (String v, Map<String, Object> acc) -> Collections.singletonMap(v, acc)).toString());
    }

    private <T extends Comparable<? super T>> boolean isSorted(Collection<T> c) {
        return StreamEx.of(c).parallel().pairMap(Comparable::compareTo).allMatch(r -> r <= 0);
    }

    private <T extends Comparable<? super T>> Optional<T> firstMisplaced(Collection<T> c) {
        return StreamEx.of(c).parallel().pairMap((a, b) -> a.compareTo(b) > 0 ? a : null).nonNull().findFirst();
    }

    static class Point {
        double x, y;

        Point(double x, double y) {
            this.x = x;
            this.y = y;
        }
        
        double distance(Point o) {
            return Math.sqrt((x-o.x)*(x-o.x)+(y-o.y)*(y-o.y));
        }
    }

    @Test
    public void testPairMap() {
        assertEquals(0, StreamEx.<String> empty().pairMap(String::concat).count());
        assertEquals(0, StreamEx.of("a").pairMap(String::concat).count());
        assertEquals(Arrays.asList("aa", "aa", "aa"), StreamEx.generate(() -> "a").pairMap(String::concat).limit(3)
                .toList());
        AtomicBoolean flag = new AtomicBoolean();
        assertFalse(flag.get());
        StreamEx<String> stream = StreamEx.of("a", "b").onClose(() -> flag.set(true)).pairMap(String::concat);
        stream.close();
        assertTrue(flag.get());
        assertEquals(Collections.singletonMap(1, 1999L), IntStreamEx.range(2000).boxed().pairMap((a, b) -> b - a)
                .groupingBy(Function.identity(), Collectors.counting()));
        assertEquals(
            Collections.singletonMap(1, 1999L),
            IntStreamEx.range(2000).parallel().boxed().pairMap((a, b) -> b - a)
                    .groupingBy(Function.identity(), Collectors.counting()));
        Integer[] data = new Random(1).ints(1000, 1, 1000).boxed().toArray(Integer[]::new);
        Double[] expected = new Double[data.length - 1];
        for (int i = 0; i < expected.length; i++)
            expected[i] = (data[i + 1] - data[i]) * 3.14;
        Double[] result = StreamEx.of(data).parallel().pairMap((a, b) -> (b - a) * 3.14).toArray(Double[]::new);
        assertArrayEquals(expected, result);
        result = StreamEx.of(data).pairMap((a, b) -> (b - a) * 3.14).toArray(Double[]::new);
        assertArrayEquals(expected, result);

        // Find all numbers where the integer preceded a larger value.
        Collection<Integer> numbers = Arrays.asList(10, 1, 15, 30, 2, 6);
        List<Integer> res = StreamEx.of(numbers).pairMap((a, b) -> a < b ? a : null).nonNull().toList();
        assertEquals(Arrays.asList(1, 15, 2), res);

        // Check whether stream is sorted
        assertTrue(isSorted(Arrays.asList("a", "bb", "bb", "c")));
        assertFalse(isSorted(Arrays.asList("a", "bb", "bb", "bba", "bb", "c")));
        assertTrue(isSorted(IntStreamEx.of(new Random(1)).boxed().distinct().limit(1000).toCollection(TreeSet::new)));

        // Find first element which violates the sorting
        assertEquals("bba", firstMisplaced(Arrays.asList("a", "bb", "bb", "bba", "bb", "c")).get());
        assertFalse(firstMisplaced(Arrays.asList("a", "bb", "bb", "bb", "c")).isPresent());
    }

    @Test
    public void testPairMapCornerCase() {
        for (int i = 0; i < 100; i++) {
            for (StreamExSupplier<Integer> supplier : streamEx(() -> IntStreamEx.range(1000)
                    .filter(x -> x == 0 || x == 999).boxed())) {
                assertEquals(supplier.toString(), Collections.singletonList(-999),
                    supplier.get().pairMap((a, b) -> a - b).toList());
            }
        }
    }

    @Test
    public void testPairMapFlatMapBug() {
        Integer[][] input = { { 1 }, { 2, 3 }, { 4, 5, 6 }, { 7, 8 }, { 9 } };
        for (StreamExSupplier<Integer> supplier : streamEx(() -> StreamEx.of(input).<Integer> flatMap(Arrays::stream))) {
            assertEquals(supplier.toString(), 1L, supplier.get().pairMap((a, b) -> b - a).distinct().count());
        }
    }

    private double interpolate(Point[] points, double x) {
        return StreamEx.of(points).parallel()
                .pairMap((p1, p2) -> p1.x <= x && p2.x >= x ? (x - p1.x) / (p2.x - p1.x) * (p2.y - p1.y) + p1.y : null)
                .nonNull().findAny().orElse(Double.NaN);
    }

    @Test
    public void testPairMapInterpolation() {
        Point[] points = IntStreamEx.range(1000).mapToObj(i -> new Point(i, i % 2 == 0 ? 1 : 0)).toArray(Point[]::new);
        assertEquals(1, interpolate(points, 10), 0.0);
        assertEquals(0, interpolate(points, 999), 0.0);
        assertTrue(Double.isNaN(interpolate(points, -10)));
        assertEquals(0.4, interpolate(points, 100.6), 0.000001);
    }

    @Test
    public void testScanLeftPairMap() {
        int[] random = IntStreamEx.of(new Random(1), 1000).toArray();
        List<Integer> scanLeft = IntStreamEx.of(random).boxed().parallel().scanLeft(0, Integer::sum);
        assertArrayEquals(random, IntStreamEx.of(scanLeft).parallel().pairMap((a, b) -> (b - a)).toArray());
    }

    @Test
    public void testPairMapCapitalization() {
        assertEquals(
            "Test Capitalization Stream",
            IntStreamEx
                    .ofChars("test caPiTaliZation streaM")
                    .parallel()
                    .prepend(0)
                    .mapToObj(c -> Character.valueOf((char) c))
                    .pairMap(
                        (c1, c2) -> !Character.isLetter(c1) && Character.isLetter(c2) ? Character.toTitleCase(c2)
                                : Character.toLowerCase(c2)).joining());
    }

    @Test
    public void testPairMapAddHeaders() {
        List<String> result = StreamEx
                .of("aaa", "abc", "bar", "foo", "baz", "argh")
                .sorted()
                .prepend("")
                .pairMap(
                    (a, b) -> a.isEmpty() || a.charAt(0) != b.charAt(0) ? Stream.of("=== "
                        + b.substring(0, 1).toUpperCase() + " ===", b) : Stream.of(b)).flatMap(Function.identity())
                .toList();
        List<String> expected = Arrays.asList("=== A ===", "aaa", "abc", "argh", "=== B ===", "bar", "baz",
            "=== F ===", "foo");
        assertEquals(expected, result);
    }

    static class Node {
        Node parent;
        String name;

        public Node(String name) {
            this.name = name;
        }

        public void link(Node parent) {
            this.parent = parent;
        }

        @Override
        public String toString() {
            return parent == null ? name : parent + ":" + name;
        }
    }

    @Test
    public void testForPairs() {
        List<Node> nodes = StreamEx.of("one", "two", "three", "four").map(Node::new).toList();
        StreamEx.of(nodes).forPairs(Node::link);
        assertEquals("four:three:two:one", nodes.get(0).toString());
        nodes = StreamEx.of("one", "two", "three", "four").map(Node::new).toList();
        StreamEx.of(nodes).parallel().forPairs(Node::link);
        assertEquals("four:three:two:one", nodes.get(0).toString());
    }

    @Test
    public void testScanLeft() {
        assertEquals(Arrays.asList(0, 1, 3, 6, 10), IntStreamEx.rangeClosed(1, 4).boxed().scanLeft(0, Integer::sum));
        assertEquals(Arrays.asList(0, 1, 3, 6, 10),
            IntStreamEx.rangeClosed(1, 4).boxed().parallel().scanLeft(0, Integer::sum));
        assertEquals(167167000, IntStreamEx.rangeClosed(1, 1000).boxed().parallel().scanLeft(0, Integer::sum).stream()
                .mapToLong(x -> x).sum());
    }

    @Test
    public void testScanRight() {
        assertEquals(Arrays.asList(10, 9, 7, 4, 0), IntStreamEx.rangeClosed(1, 4).boxed().scanRight(0, Integer::sum));
        assertEquals(Arrays.asList(10, 9, 7, 4, 0),
            IntStreamEx.rangeClosed(1, 4).boxed().parallel().scanRight(0, Integer::sum));
        assertEquals(333833500, IntStreamEx.rangeClosed(1, 1000).boxed().parallel().scanRight(0, Integer::sum).stream()
                .mapToLong(x -> x).sum());
    }

    @Test
    public void testPermutations() {
        assertEquals("[]", StreamEx.ofPermutations(0).map(Arrays::toString).joining(";"));
        assertEquals("[0, 1, 2];[0, 2, 1];[1, 0, 2];[1, 2, 0];[2, 0, 1];[2, 1, 0]",
            StreamEx.ofPermutations(3).map(Arrays::toString).joining(";"));
        assertEquals(720, StreamEx.ofPermutations(7).parallel().filter(i -> i[3] == 5).count());
    }

    static class TreeNode {
        String title;

        public TreeNode(String title) {
            this.title = title;
        }

        @Override
        public String toString() {
            return title;
        }

        public StreamEx<TreeNode> flatStream() {
            return StreamEx.ofTree(this, CompositeNode.class, CompositeNode::elements);
        }
    }

    static class CompositeNode extends TreeNode {
        List<TreeNode> nodes = new ArrayList<>();

        public CompositeNode(String title) {
            super(title);
        }

        public CompositeNode add(TreeNode node) {
            nodes.add(node);
            return this;
        }

        public Stream<TreeNode> elements() {
            return nodes.stream();
        }
    }

    @Test
    public void testOfTree() {
        String inputSimple = "bbb";
        List<Object> input = Arrays.asList(
            "aa",
            null,
            Arrays.asList(Arrays.asList("bbbb", "cc", null, Arrays.asList()), "ddd", Arrays.asList("e"),
                Arrays.asList("fff")), "ggg");
        assertEquals("bbb", StreamEx.ofTree(inputSimple, List.class, List::stream).select(String.class).joining(","));
        StreamEx<Object> ofTree = StreamEx.ofTree(input, List.class, List::stream);
        assertEquals("aa,bbbb,cc,ddd,e,fff,ggg", ofTree.select(String.class).joining(","));
        assertEquals(14, StreamEx.ofTree(input, List.class, List::stream).select(List.class).mapToInt(List::size).sum());

        CompositeNode r = new CompositeNode("root");
        r.add(new CompositeNode("childA").add(new TreeNode("grandA1")).add(new TreeNode("grandA2")));
        r.add(new CompositeNode("childB").add(new TreeNode("grandB1")));
        r.add(new TreeNode("childC"));
        assertEquals("root,childA,grandA1,grandA2,childB,grandB1,childC", r.flatStream().joining(","));
        assertEquals("root,childA,grandA1,grandA2,childB,grandB1,childC", r.flatStream().parallel().joining(","));
    }

    @Test
    public void testCross() {
        assertEquals("a-1, a-2, a-3, b-1, b-2, b-3, c-1, c-2, c-3", StreamEx.of("a", "b", "c").cross(1, 2, 3).join("-")
                .joining(", "));
        assertEquals("a-1, b-1, c-1", StreamEx.of("a", "b", "c").cross(1).join("-").joining(", "));
        assertEquals("", StreamEx.of("a", "b", "c").cross().join("-").joining(", "));
        List<String> inputs = Arrays.asList("i", "j", "k");
        List<String> outputs = Arrays.asList("x", "y", "z");
        assertEquals("i->x, i->y, i->z, j->x, j->y, j->z, k->x, k->y, k->z", StreamEx.of(inputs).cross(outputs)
                .mapKeyValue((input, output) -> input + "->" + output).joining(", "));
        assertEquals("", StreamEx.of(inputs).cross(Collections.emptyList()).join("->").joining(", "));
        assertEquals("i-i, j-j, k-k", StreamEx.of(inputs).cross(Stream::of).join("-").joining(", "));
    }

    @Test
    public void testCollapse() {
        for (StreamExSupplier<Integer> supplier : streamEx(() -> StreamEx.constant(1, 1000))) {
            assertEquals(supplier.toString(), Collections.singletonList(1), supplier.get().collapse(Objects::equals)
                    .toList());
        }
    }

    @Test
    public void testCollapseEmptyLines() {
        Random r = new Random(1);
        for (int i = 0; i < 100; i++) {
            List<String> input = IntStreamEx.range(r.nextInt(i + 1))
                    .mapToObj(n -> r.nextBoolean() ? "" : String.valueOf(n)).toList();
            List<String> resultSpliterator = StreamEx.of(input)
                    .collapse((str1, str2) -> str1.isEmpty() && str2.isEmpty()).toList();
            List<String> resultSpliteratorParallel = StreamEx.of(input).parallel()
                    .collapse((str1, str2) -> str1.isEmpty() && str2.isEmpty()).toList();
            List<String> expected = new ArrayList<>();
            boolean lastSpace = false;
            for (String str : input) {
                if (str.isEmpty()) {
                    if (!lastSpace) {
                        expected.add(str);
                    }
                    lastSpace = true;
                } else {
                    expected.add(str);
                    lastSpace = false;
                }
            }
            assertEquals("#" + i, expected, resultSpliterator);
            assertEquals("#" + i, expected, resultSpliteratorParallel);
        }
    }

    static class Interval {
        final int from, to;

        public Interval(int from) {
            this(from, from);
        }

        public Interval(int from, int to) {
            this.from = from;
            this.to = to;
        }

        public Interval merge(Interval other) {
            return new Interval(this.from, other.to);
        }

        public boolean adjacent(Interval other) {
            return other.from == this.to + 1;
        }

        @Override
        public String toString() {
            return from == to ? "{" + from + "}" : "[" + from + ".." + to + "]";
        }
    }

    @Test
    public void testCollapseIntervals() {
        Random r = new Random(1);
        for (int i = 0; i < 100; i++) {
            int size = r.nextInt(i * 5 + 1);
            int[] input = IntStreamEx.of(r, size, 0, size * 3 / 2 + 2).toArray();
            String result = IntStreamEx.of(input).sorted().boxed().distinct().map(Interval::new)
                    .collapse(Interval::adjacent, Interval::merge).joining(" & ");
            String resultIntervalMap = IntStreamEx.of(input).sorted().boxed().distinct()
                    .intervalMap((a, b) -> b - a == 1, Interval::new).joining(" & ");
            String resultIntervalMapParallel = IntStreamEx.of(input).sorted().boxed().distinct()
                    .intervalMap((a, b) -> b - a == 1, Interval::new).parallel().joining(" & ");
            String resultParallel = IntStreamEx.of(input).parallel().sorted().boxed().distinct().map(Interval::new)
                    .collapse(Interval::adjacent, Interval::merge).joining(" & ");
            String resultParallel2 = IntStreamEx.of(input).sorted().boxed().distinct().map(Interval::new)
                    .collapse(Interval::adjacent, Interval::merge).parallel().joining(" & ");
            String resultCollector = IntStreamEx.of(input).sorted().boxed().distinct().map(Interval::new)
                    .collapse(Interval::adjacent, Collectors.reducing(Interval::merge)).map(Optional::get).parallel()
                    .joining(" & ");
            int[] sorted = Arrays.copyOf(input, input.length);
            Arrays.sort(sorted);
            List<String> expected = new ArrayList<>();
            Interval last = null;
            for (int num : sorted) {
                if (last != null) {
                    if (last.to == num)
                        continue;
                    if (last.to == num - 1) {
                        last = new Interval(last.from, num);
                        continue;
                    }
                    expected.add(last.toString());
                }
                last = new Interval(num);
            }
            if (last != null)
                expected.add(last.toString());
            String expectedStr = String.join(" & ", expected);
            assertEquals("#" + i, expectedStr, result);
            assertEquals("#" + i, expectedStr, resultParallel);
            assertEquals("#" + i, expectedStr, resultParallel2);
            assertEquals("#" + i, expectedStr, resultIntervalMap);
            assertEquals("#" + i, expectedStr, resultIntervalMapParallel);
            assertEquals("#" + i, expectedStr, resultCollector);
        }
    }

    @Test
    public void testCollapseDistinct() {
        Random r = new Random(1);
        for (int i = 0; i < 100; i++) {
            int size = r.nextInt(i * 5 + 1);
            List<Integer> input = IntStreamEx.of(r, size, 0, size * 3 / 2 + 2).boxed().sorted().toList();
            List<Integer> distinct = StreamEx.of(input).collapse(Integer::equals).toList();
            List<Integer> distinctCollector = StreamEx.of(input).collapse(Integer::equals, MoreCollectors.first())
                    .map(Optional::get).toList();
            List<Integer> distinctParallel = StreamEx.of(input).parallel().collapse(Integer::equals).toList();
            List<Integer> distinctCollectorParallel = StreamEx.of(input).parallel()
                    .collapse(Integer::equals, MoreCollectors.first()).map(Optional::get).toList();
            List<Integer> expected = input.stream().distinct().collect(Collectors.toList());
            assertEquals(expected, distinct);
            assertEquals(expected, distinctParallel);
            assertEquals(expected, distinctCollector);
            assertEquals(expected, distinctCollectorParallel);
        }
    }

    @Test
    public void testCollapsePairMap() {
        int[] input = { 0, 0, 1, 1, 1, 1, 4, 6, 6, 3, 3, 10 };
        List<Integer> expected = IntStreamEx.of(input).pairMap((a, b) -> b - a).without(0).boxed().toList();
        for (StreamExSupplier<Integer> supplier : streamEx(() -> IntStreamEx.of(input).boxed())) {
            assertEquals(supplier.toString(), expected,
                supplier.get().collapse(Integer::equals).pairMap((a, b) -> b - a).toList());
        }
    }

    static StreamEx<String> sentences(StreamEx<String> source) {
        return source.flatMap(Pattern.compile("(?<=\\.)")::splitAsStream)
                .collapse((a, b) -> !a.endsWith("."), (a, b) -> a + ' ' + b).map(String::trim);
    }

    @Test
    public void testStreamOfSentences() {
        List<String> lines = Arrays.asList("This is the", "first sentence.  This is the",
            "second sentence. Third sentence. Fourth", "sentence. Fifth sentence.", "The last");
        for (StreamExSupplier<String> supplier : streamEx(lines::stream)) {
            assertEquals(supplier.toString(), Arrays.asList("This is the first sentence.",
                "This is the second sentence.", "Third sentence.", "Fourth sentence.", "Fifth sentence.", "The last"),
                sentences(supplier.get()).toList());
        }
    }

    @Test
    public void testCollapseCollector() {
        List<String> input = Arrays.asList("aaa", "bb", "baz", "bar", "foo", "fee", "abc");
        for (StreamExSupplier<String> supplier : streamEx(input::stream)) {
            assertEquals(supplier.toString(), Arrays.asList("aaa", "bb:baz:bar", "foo:fee", "abc"), supplier.get()
                    .collapse((a, b) -> a.charAt(0) == b.charAt(0), Collectors.joining(":")).toList());
        }
    }

    @Test
    public void testLongestSeries() {
        List<Integer> input = Arrays.asList(1, 2, 2, 3, 3, 2, 2, 2, 3, 4, 4, 4, 4, 4, 2);
        for (StreamExSupplier<Integer> supplier : streamEx(input::stream)) {
            assertEquals(supplier.toString(), 5L, (long) supplier.get().collapse(Object::equals, Collectors.counting())
                    .maxBy(Function.identity()).get());
        }
    }

    @Test
    public void testGroupRuns() {
        List<String> input = Arrays.asList("aaa", "bb", "baz", "bar", "foo", "fee", "abc");
        List<List<String>> expected = Arrays.asList(Arrays.asList("aaa"), Arrays.asList("bb", "baz", "bar"),
            Arrays.asList("foo", "fee"), Arrays.asList("abc"));
        for (StreamExSupplier<String> supplier : streamEx(input::stream)) {
            assertEquals(supplier.toString(), expected, supplier.get().groupRuns((a, b) -> a.charAt(0) == b.charAt(0))
                    .toList());
            assertEquals(supplier.toString(), expected,
                supplier.get().collapse((a, b) -> a.charAt(0) == b.charAt(0), Collectors.toList()).toList());
        }
    }

    @Test
    public void testGroupRunsRandom() {
        Random r = new Random(1);
        List<Integer> input = IntStreamEx.of(r, 1000, 1, 100).sorted().boxed().toList();
        List<List<Integer>> res1 = StreamEx.of(input).groupRuns(Integer::equals).toList();
        List<List<Integer>> res1p = StreamEx.of(input).parallel().groupRuns(Integer::equals).toList();
        List<List<Integer>> expected = new ArrayList<>();
        List<Integer> last = null;
        for (Integer num : input) {
            if (last != null) {
                if (last.get(last.size() - 1).equals(num)) {
                    last.add(num);
                    continue;
                }
                expected.add(last);
            }
            last = new ArrayList<>();
            last.add(num);
        }
        if (last != null)
            expected.add(last);
        assertEquals(expected, res1);
        assertEquals(expected, res1p);
    }

    @Test
    public void testGroupRunsSeparated() {
        List<String> input = Arrays.asList("a", "b", null, "c", null, "d", "e");
        for (StreamExSupplier<String> supplier : streamEx(input::stream)) {
            assertEquals(supplier.toString(),
                Arrays.asList(Arrays.asList("a", "b"), Arrays.asList("c"), Arrays.asList("d", "e")), supplier.get()
                        .groupRuns((a, b) -> a != null && b != null).remove(list -> list.get(0) == null).toList());
        }
    }

    @Test
    public void testGroupRunsByStart() {
        List<String> input = Arrays.asList("str1", "str2", "START: str3", "str4", "START: str5", "START: str6",
            "START: str7", "str8", "str9");
        Pattern start = Pattern.compile("^START:");
        for (StreamExSupplier<String> supplier : streamEx(input::stream)) {
            assertEquals(
                supplier.toString(),
                Arrays.asList(Arrays.asList("str1", "str2"), Arrays.asList("START: str3", "str4"),
                    Arrays.asList("START: str5"), Arrays.asList("START: str6"),
                    Arrays.asList("START: str7", "str8", "str9")),
                supplier.get().groupRuns((a, b) -> !start.matcher(b).find()).toList());
        }
    }

    private String format(StreamEx<Integer> ints) {
        return ints
                .distinct()
                .sorted()
                .<String> intervalMap((i, j) -> j == i + 1,
                    (i, j) -> j == i ? i.toString() : j == i + 1 ? i + "," + j : i + ".." + j).joining(",");
    }

    private String formatNaive(int[] input) {
        StringBuilder msg = new StringBuilder();
        int[] data = IntStreamEx.of(input).sorted().distinct().toArray();
        int endNum;
        for (int i = 0; i < data.length; i++) {
            endNum = -1;
            for (int j = i + 1; j < data.length && (data[j] - data[j - 1] == 1); j++)
                endNum = j;

            if (msg.length() > 0)
                msg.append(',');
            msg.append(data[i]);
            if (endNum != -1 && (endNum - i) > 1) {
                msg.append("..").append(data[endNum]);
                i = endNum;
            }
        }
        return msg.toString();
    }

    @Test
    public void testIntervalMapString() {
        int[] input = { 1, 5, 2, 10, 8, 11, 7, 15, 6, 5 };
        String expected = formatNaive(input);
        assertEquals(expected, format(IntStreamEx.of(input).boxed()));
        for (int i = 0; i < 100; i++)
            assertEquals(expected, format(IntStreamEx.of(input).boxed().parallel()));

        input = IntStreamEx.range(3, 100).prepend(1).toArray();
        assertEquals("1,3..99", format(IntStreamEx.of(input).boxed()));
        for (int i = 0; i < 100; i++)
            assertEquals("1,3..99", format(IntStreamEx.of(input).boxed().parallel()));

        input = IntStreamEx.of(new Random(1), 1000, 0, 2000).toArray();
        expected = formatNaive(input);
        assertEquals(expected, format(IntStreamEx.of(input).boxed()));
        assertEquals(expected, format(IntStreamEx.of(input).boxed().parallel()));
    }

    @Test
    public void testRunLenghts() {
        Integer[] input = { 1, 2, 2, 4, 2, null, null, 1, 1, 1, null, null };
        String res = StreamEx.of(input).runLengths().join(": ").joining(", ");
        String resParallel = StreamEx.of(input).parallel().runLengths().join(": ").joining(", ");
        assertEquals("1: 1, 2: 2, 4: 1, 2: 1, null: 2, 1: 3, null: 2", res);
        assertEquals("1: 1, 2: 2, 4: 1, 2: 1, null: 2, 1: 3, null: 2", resParallel);
        assertEquals("1=1, 2=2, 4=1, 2=1, null=2, 1=3",
            StreamEx.of(input).parallel().runLengths().distinct().map(String::valueOf).joining(", "));
    }

    @Test
    public void testRunLengthsSorted() {
        int[] input = IntStreamEx.of(new Random(1), 1000, 1, 20).sorted().toArray();
        Map<Integer, Long> expected = new HashMap<>();
        long len = 1;
        for (int i = 0; i < input.length - 1; i++) {
            if (input[i] == input[i + 1]) {
                len++;
            } else {
                expected.put(input[i], len);
                len = 1;
            }
        }
        expected.put(input[input.length - 1], len);
        assertEquals(expected, IntStreamEx.of(input).sorted().boxed().runLengths().toMap());
        assertEquals(expected, IntStreamEx.of(input).parallel().sorted().boxed().runLengths().toMap());
    }

    /*
     * Returns longest input stream segment for which the predicate holds (like
     * the corresponding Scala method)
     */
    private long segmentLength(IntStreamEx source, IntPredicate predicate) {
        return source.mapToObj(predicate::test).runLengths().removeKeys(Boolean.FALSE::equals)
                .mapToLong(Entry::getValue).max().orElse(0);
    }

    @Test
    public void testSegmentLength() {
        int[] input = IntStreamEx.of(new Random(1), 1000, -10, 100).toArray();
        // get maximal count of consecutive positive numbers
        long res = segmentLength(IntStreamEx.of(input), x -> x > 0);
        long resParallel = segmentLength(IntStreamEx.of(input).parallel(), x -> x > 0);
        long expected = 0;
        long cur = 0;
        for (int i = 0; i < input.length - 1; i++) {
            if (input[i] > 0 && input[i + 1] > 0)
                cur++;
            else {
                if (cur > expected)
                    expected = cur;
                cur = 1;
            }
        }
        assertEquals(expected, res);
        assertEquals(expected, resParallel);
    }

    private final class SeqList extends AbstractList<Integer> {
        final int size;
        
        SeqList(int size) {
            this.size = size;
        }
        
        @Override
        public Integer get(int index) {
            return index;
        }
    
        @Override
        public int size() {
            return size;
        }
    }

    @Test
    public void testSubLists() {
        List<Integer> input = IntStreamEx.range(12).boxed().toList();
        assertEquals("[0, 1, 2, 3, 4]-[5, 6, 7, 8, 9]-[10, 11]", StreamEx.ofSubLists(input, 5).joining("-"));
        assertEquals("[0, 1, 2, 3]-[4, 5, 6, 7]-[8, 9, 10, 11]", StreamEx.ofSubLists(input, 4).joining("-"));
        assertEquals("[0]-[1]-[2]-[3]-[4]-[5]-[6]-[7]-[8]-[9]-[10]-[11]", StreamEx.ofSubLists(input, 1).joining("-"));
        assertEquals("[0, 1, 2, 3, 4, 5, 6, 7, 8, 9, 10, 11]", StreamEx.ofSubLists(input, 12).joining("-"));
        assertEquals("[0, 1, 2, 3, 4, 5, 6, 7, 8, 9, 10, 11]",
            StreamEx.ofSubLists(input, Integer.MAX_VALUE).joining("-"));
        assertEquals("", StreamEx.ofSubLists(Collections.emptyList(), 1).joining("-"));
        assertEquals("", StreamEx.ofSubLists(Collections.emptyList(), Integer.MAX_VALUE).joining("-"));

        List<Integer> myList = new SeqList(Integer.MAX_VALUE-2);
        assertEquals(1, StreamEx.ofSubLists(myList, Integer.MAX_VALUE - 1).count());
        assertEquals(Integer.MAX_VALUE - 2, StreamEx.ofSubLists(myList, Integer.MAX_VALUE - 1).findFirst().get().size());
        assertEquals(1, StreamEx.ofSubLists(myList, Integer.MAX_VALUE - 2).count());
        assertEquals(1, StreamEx.ofSubLists(myList, Integer.MAX_VALUE - 3).skip(1).findFirst().get().size());
    }
    
    @Test
    public void testSubListsStep() {
        List<Integer> input = IntStreamEx.range(12).boxed().toList();
        assertEquals("[0, 1, 2, 3, 4]", StreamEx.ofSubLists(input, 5, Integer.MAX_VALUE).joining("-"));
        assertEquals("[0, 1, 2, 3, 4]", StreamEx.ofSubLists(input, 5, 12).joining("-"));
        assertEquals("[0, 1, 2, 3, 4]-[11]", StreamEx.ofSubLists(input, 5, 11).joining("-"));
        assertEquals("[0, 1, 2, 3, 4]-[9, 10, 11]", StreamEx.ofSubLists(input, 5, 9).joining("-"));
        assertEquals("[0, 1, 2, 3, 4]-[8, 9, 10, 11]", StreamEx.ofSubLists(input, 5, 8).joining("-"));
        assertEquals("[0, 1, 2, 3, 4]-[7, 8, 9, 10, 11]", StreamEx.ofSubLists(input, 5, 7).joining("-"));
        assertEquals("[0, 1, 2, 3, 4]-[6, 7, 8, 9, 10]", StreamEx.ofSubLists(input, 5, 6).joining("-"));
        assertEquals("[0, 1, 2, 3, 4]-[4, 5, 6, 7, 8]-[8, 9, 10, 11]", StreamEx.ofSubLists(input, 5, 4).joining("-"));
        assertEquals("[0, 1, 2, 3, 4]-[3, 4, 5, 6, 7]-[6, 7, 8, 9, 10]-[9, 10, 11]", StreamEx.ofSubLists(input, 5, 3)
                .joining("-"));
        assertEquals("[0, 1, 2, 3, 4]-[2, 3, 4, 5, 6]-[4, 5, 6, 7, 8]-[6, 7, 8, 9, 10]-[8, 9, 10, 11]", StreamEx
                .ofSubLists(input, 5, 2).joining("-"));
        assertEquals("[0, 1, 2, 3, 4]-[1, 2, 3, 4, 5]-[2, 3, 4, 5, 6]-[3, 4, 5, 6, 7]-"
            + "[4, 5, 6, 7, 8]-[5, 6, 7, 8, 9]-[6, 7, 8, 9, 10]-[7, 8, 9, 10, 11]", StreamEx.ofSubLists(input, 5, 1)
                .joining("-"));

        List<Integer> myList = new SeqList(Integer.MAX_VALUE - 2);
        assertEquals(1, StreamEx.ofSubLists(myList, Integer.MAX_VALUE - 1, 1).count());
        assertEquals("[0]", StreamEx.ofSubLists(myList, 1, Integer.MAX_VALUE - 1).joining());
        assertEquals("[0]", StreamEx.ofSubLists(myList, 1, Integer.MAX_VALUE - 2).joining());
        assertEquals("[0][2147483644]", StreamEx.ofSubLists(myList, 1, Integer.MAX_VALUE - 3).joining());
        assertEquals("[0, 1]", StreamEx.ofSubLists(myList, 2, Integer.MAX_VALUE - 1).joining());
        assertEquals("[0, 1]", StreamEx.ofSubLists(myList, 2, Integer.MAX_VALUE - 2).joining());
        assertEquals("[0, 1][2147483644]", StreamEx.ofSubLists(myList, 2, Integer.MAX_VALUE - 3).joining());
        assertEquals(Integer.MAX_VALUE - 2, StreamEx.ofSubLists(myList, Integer.MAX_VALUE - 1, 1).findFirst().get()
                .size());
        assertEquals(1, StreamEx.ofSubLists(myList, Integer.MAX_VALUE - 2, 1).count());
        assertEquals(998, StreamEx.ofSubLists(myList, Integer.MAX_VALUE - 3, Integer.MAX_VALUE - 1000).skip(1)
                .findFirst().get().size());
    }

    @Test(expected = IllegalArgumentException.class)
    public void testSubListsArg() {
        StreamEx.ofSubLists(Collections.emptyList(), 0);
    }

    @Test(expected = IllegalArgumentException.class)
    public void testSubListsStepArg() {
        StreamEx.ofSubLists(Collections.emptyList(), 1, 0);
    }
    
    @Test
    public void testTakeWhile() {
        assertEquals(Arrays.asList("aaa"), StreamEx.of("aaa", "b", "cccc").takeWhile(x -> x.length() > 1).toList());
        assertEquals(Arrays.asList("aaa"), StreamEx.of("aaa", "b", "cccc").sorted().takeWhile(x -> x.length() > 1).toList());
        assertEquals(Arrays.asList("aaa", "b", "cccc"), StreamEx.of("aaa", "b", "cccc").takeWhile(x -> x.length() > 0).toList());
        assertEquals(Collections.emptyList(), StreamEx.of("aaa", "b", "cccc").takeWhile(x -> x.length() > 5).toList());
    }
    
    @Test
    public void testDropWhile() {
        assertEquals(Arrays.asList("b", "cccc"), StreamEx.of("aaa", "b", "cccc").dropWhile(x -> x.length() > 1).toList());
        assertEquals(Collections.emptyList(), StreamEx.of("aaa", "b", "cccc").dropWhile(x -> x.length() > 0).toList());
        assertEquals(Arrays.asList("aaa", "b", "cccc"), StreamEx.of("aaa", "b", "cccc").dropWhile(x -> x.length() > 5).toList());

        // When testing with JDK9, "dropWhile" must redirect the call to JDK 9 dropWhile which propagates the "parallel" mode.
        // When testing with JDK8, "dropWhile" is quasi-intermediate and "parallel" mode is not propagated.
        boolean propagate = true;
        try {
            Stream.class.getDeclaredMethod("dropWhile", Predicate.class);
        } catch (NoSuchMethodException e) {
            propagate = false;
        }
        StreamEx<String> input = StreamEx.of("aaa", "b", "cccc");
        input.dropWhile(x -> x.length() > 1).parallel();
        assertEquals(propagate, input.isParallel());
    }
    
    @Test
    public void testOfPairs() {
        Random r = new Random(1);
        Point[] pts = StreamEx.generate(() -> new Point(r.nextDouble(), r.nextDouble())).limit(100).toArray(Point[]::new);
        double expected = StreamEx.of(pts).cross(pts).mapKeyValue(Point::distance).mapToDouble(Double::doubleValue).max().getAsDouble();
        for(StreamExSupplier<Double> supplier : streamEx(() -> StreamEx.ofPairs(pts, Point::distance))) {
            assertEquals(supplier.toString(), expected, supplier.get().mapToDouble(Double::doubleValue).max().getAsDouble(), 0.0);
        }
    }
    
    @Test
    public void testToFlatCollection() {
        List<List<String>> strings = IntStreamEx.range(100).mapToObj(String::valueOf).groupRuns((a, b) -> a.charAt(0) == b.charAt(0)).toList();
        Set<String> expected = IntStreamEx.range(100).mapToObj(String::valueOf).toSet();
        List<String> expectedList = IntStreamEx.range(100).mapToObj(String::valueOf).toList();
        for(StreamExSupplier<List<String>> supplier : streamEx(strings::stream)) {
            assertEquals(supplier.toString(), expected, supplier.get().toFlatCollection(Function.identity(), HashSet::new));
            assertEquals(supplier.toString(), expectedList, supplier.get().toFlatList(Function.identity()));
        }
    }
    
    @Test
<<<<<<< HEAD
    public void testOfCrossProduct() {
        Collection<Collection<Integer>> input = Collections.nCopies(5, Arrays.asList(0, 1));
        List<List<Integer>> expected = IntStreamEx.range(32)
                .mapToObj(i -> IntStreamEx.range(5).mapToObj(n -> (i >> (4-n)) & 1).toList())
                .toList();
        for(StreamExSupplier<List<Integer>> supplier : streamEx(() -> StreamEx.ofCrossProduct(input, Collectors.toList()))) {
            assertEquals(supplier.toString(), expected, supplier.get().toList());
        }
        List<List<Integer>> input2 = Arrays.asList(Arrays.asList(1, 2, 3), Arrays.asList(), Arrays.asList(4, 5, 6));
        for(StreamExSupplier<List<Integer>> supplier : streamEx(() -> StreamEx.ofCrossProduct(input2, Collectors.toList()))) {
            assertFalse(supplier.toString(), supplier.get().findAny().isPresent());
        }
        List<List<Integer>> input3 = Arrays.asList(Arrays.asList(1, 2), Arrays.asList(3), Arrays.asList(4, 5));
        for(StreamExSupplier<List<Integer>> supplier : streamEx(() -> StreamEx.ofCrossProduct(input3, Collectors.toList()))) {
            assertEquals(supplier.toString(), "[1, 3, 4],[1, 3, 5],[2, 3, 4],[2, 3, 5]", supplier.get().joining(","));
=======
    public void testDistinct() {
        List<String> input = Arrays.asList("str", "a", "foo", "", "bbbb", null, "abcd", "s");
        for(StreamExSupplier<String> supplier : streamEx(input::stream)) {
            assertEquals(supplier.toString(), input, supplier.get().distinct(x -> x).toList());
            assertEquals(supplier.toString(), Arrays.asList("str", "a", "", "bbbb"),
                supplier.get().distinct(x -> x == null ? 0 : x.length()).toList());
>>>>>>> 39d3d24e
        }
    }
}<|MERGE_RESOLUTION|>--- conflicted
+++ resolved
@@ -1317,7 +1317,6 @@
     }
     
     @Test
-<<<<<<< HEAD
     public void testOfCrossProduct() {
         Collection<Collection<Integer>> input = Collections.nCopies(5, Arrays.asList(0, 1));
         List<List<Integer>> expected = IntStreamEx.range(32)
@@ -1333,14 +1332,15 @@
         List<List<Integer>> input3 = Arrays.asList(Arrays.asList(1, 2), Arrays.asList(3), Arrays.asList(4, 5));
         for(StreamExSupplier<List<Integer>> supplier : streamEx(() -> StreamEx.ofCrossProduct(input3, Collectors.toList()))) {
             assertEquals(supplier.toString(), "[1, 3, 4],[1, 3, 5],[2, 3, 4],[2, 3, 5]", supplier.get().joining(","));
-=======
+        }
+    }
+
     public void testDistinct() {
         List<String> input = Arrays.asList("str", "a", "foo", "", "bbbb", null, "abcd", "s");
         for(StreamExSupplier<String> supplier : streamEx(input::stream)) {
             assertEquals(supplier.toString(), input, supplier.get().distinct(x -> x).toList());
             assertEquals(supplier.toString(), Arrays.asList("str", "a", "", "bbbb"),
                 supplier.get().distinct(x -> x == null ? 0 : x.length()).toList());
->>>>>>> 39d3d24e
         }
     }
 }