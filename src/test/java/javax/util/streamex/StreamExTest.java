--- conflicted
+++ resolved
@@ -369,7 +369,6 @@
                         .foldLeft(Collections.emptyMap(), (acc, v) -> Collections.singletonMap(v, acc)).toString());
     }
     
-<<<<<<< HEAD
     private <T extends Comparable<? super T>> boolean isSorted(Collection<T> c) {
         return StreamEx.of(c).parallel().pairMap(Comparable::compareTo).allMatch(r -> r <= 0);
     }
@@ -404,13 +403,13 @@
         assertTrue(isSorted(IntStreamEx.of(new Random(1)).boxed().distinct().limit(1000).toCollection(TreeSet::new)));
         assertEquals("bba", firstMisplaced(Arrays.asList("a", "bb", "bb", "bba", "bb", "c")).get());
         assertFalse(firstMisplaced(Arrays.asList("a", "bb", "bb", "bb", "c")).isPresent());
-=======
+    }
+    
     @Test
     public void testScanLeft() {
         assertEquals(Arrays.asList(0, 1, 3, 6, 10), IntStreamEx.rangeClosed(1, 4).boxed().scanLeft(0, Integer::sum));
         assertEquals(Arrays.asList(0, 1, 3, 6, 10), IntStreamEx.rangeClosed(1, 4).boxed().parallel().scanLeft(0, Integer::sum));
         assertEquals(167167000, IntStreamEx.rangeClosed(1, 1000).boxed().parallel().scanLeft(0, Integer::sum).stream()
                 .mapToLong(x -> x).sum());
->>>>>>> 57d06088
     }
 }